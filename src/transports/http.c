/*
 * Copyright (C) 2009-2012 the libgit2 contributors
 *
 * This file is part of libgit2, distributed under the GNU GPL v2 with
 * a Linking Exception. For full terms see the included COPYING file.
 */

#include <stdlib.h>
#include "git2.h"
#include "http_parser.h"

#include "transport.h"
#include "common.h"
#include "netops.h"
#include "buffer.h"
#include "pkt.h"
#include "refs.h"
#include "pack.h"
#include "fetch.h"
#include "filebuf.h"
#include "repository.h"
#include "protocol.h"

enum last_cb {
	NONE,
	FIELD,
	VALUE
};

typedef struct {
	git_transport parent;
	git_protocol proto;
	git_vector refs;
	git_vector common;
	GIT_SOCKET socket;
	git_buf buf;
	git_remote_head **heads;
	int error;
	int transfer_finished :1,
		ct_found :1,
		ct_finished :1,
		pack_ready :1;
	enum last_cb last_cb;
	http_parser parser;
	char *content_type;
	char *host;
	char *port;
	char *service;
	git_transport_caps caps;
#ifdef GIT_WIN32
	WSADATA wsd;
#endif
} transport_http;

static int gen_request(git_buf *buf, const char *url, const char *host, const char *op,
                       const char *service, ssize_t content_length, int ls)
{
	const char *path = url;

	path = strchr(path, '/');
	if (path == NULL) /* Is 'git fetch http://host.com/' valid? */
		path = "/";

	if (ls) {
		git_buf_printf(buf, "%s %s/info/refs?service=git-%s HTTP/1.1\r\n", op, path, service);
	} else {
		git_buf_printf(buf, "%s %s/git-%s HTTP/1.1\r\n", op, path, service);
	}
	git_buf_puts(buf, "User-Agent: git/1.0 (libgit2 " LIBGIT2_VERSION ")\r\n");
	git_buf_printf(buf, "Host: %s\r\n", host);
	if (content_length > 0) {
		git_buf_printf(buf, "Accept: application/x-git-%s-result\r\n", service);
		git_buf_printf(buf, "Content-Type: application/x-git-%s-request\r\n", service);
		git_buf_printf(buf, "Content-Length: %"PRIuZ "\r\n", content_length);
	} else {
		git_buf_puts(buf, "Accept: */*\r\n");
	}
	git_buf_puts(buf, "\r\n");

	if (git_buf_oom(buf))
		return -1;

	return 0;
}

static int do_connect(transport_http *t, const char *host, const char *port)
{
	int error = GIT_SUCCESS;
	GIT_SOCKET s;

	if (t->parent.connected && http_should_keep_alive(&t->parser))
		return 0;

	if ((s = gitno_connect(host, port)) < 0)
		return -1;

<<<<<<< HEAD
=======
	error = gitno_connect(host, port, &s);
	if (error != GIT_SUCCESS) {
	    return git__rethrow(error, "Failed to connect to host");
	}
>>>>>>> 35cdd261
	t->socket = s;
	t->parent.connected = 1;

	return 0;
}

/*
 * The HTTP parser is streaming, so we need to wait until we're in the
 * field handler before we can be sure that we can store the previous
 * value. Right now, we only care about the
 * Content-Type. on_header_{field,value} should be kept generic enough
 * to work for any request.
 */

static const char *typestr = "Content-Type";

static int on_header_field(http_parser *parser, const char *str, size_t len)
{
	transport_http *t = (transport_http *) parser->data;
	git_buf *buf = &t->buf;

	if (t->last_cb == VALUE && t->ct_found) {
		t->ct_finished = 1;
		t->ct_found = 0;
		t->content_type = git__strdup(git_buf_cstr(buf));
		GITERR_CHECK_ALLOC(t->content_type);
		git_buf_clear(buf);
	}

	if (t->ct_found) {
		t->last_cb = FIELD;
		return 0;
	}

	if (t->last_cb != FIELD)
		git_buf_clear(buf);

	git_buf_put(buf, str, len);
	t->last_cb = FIELD;

	return git_buf_oom(buf);
}

static int on_header_value(http_parser *parser, const char *str, size_t len)
{
	transport_http *t = (transport_http *) parser->data;
	git_buf *buf = &t->buf;

	if (t->ct_finished) {
		t->last_cb = VALUE;
		return 0;
	}

	if (t->last_cb == VALUE)
		git_buf_put(buf, str, len);

	if (t->last_cb == FIELD && !strcmp(git_buf_cstr(buf), typestr)) {
		t->ct_found = 1;
		git_buf_clear(buf);
		git_buf_put(buf, str, len);
	}

	t->last_cb = VALUE;

	return git_buf_oom(buf);
}

static int on_headers_complete(http_parser *parser)
{
	transport_http *t = (transport_http *) parser->data;
	git_buf *buf = &t->buf;

	/* The content-type is text/plain for 404, so don't validate */
	if (parser->status_code == 404) {
		git_buf_clear(buf);
		return 0;
	}

	if (t->content_type == NULL) {
		t->content_type = git__strdup(git_buf_cstr(buf));
		if (t->content_type == NULL)
			return t->error = -1;
	}

	git_buf_clear(buf);
	git_buf_printf(buf, "application/x-git-%s-advertisement", t->service);
	if (git_buf_oom(buf))
		return t->error = -1;

	if (strcmp(t->content_type, git_buf_cstr(buf)))
		return t->error = -1;

	git_buf_clear(buf);
	return 0;
}

static int on_body_store_refs(http_parser *parser, const char *str, size_t len)
{
	transport_http *t = (transport_http *) parser->data;

	if (parser->status_code == 404) {
		return git_buf_put(&t->buf, str, len);
	}

	return git_protocol_store_refs(&t->proto, str, len);
}

static int on_message_complete(http_parser *parser)
{
	transport_http *t = (transport_http *) parser->data;

	t->transfer_finished = 1;

	if (parser->status_code == 404) {
		giterr_set(GITERR_NET, "Remote error: %s", git_buf_cstr(&t->buf));
		t->error = -1;
	}

	return 0;
}

static int store_refs(transport_http *t)
{
	http_parser_settings settings;
	char buffer[1024];
	gitno_buffer buf;
	git_pkt *pkt;
	int ret;

	http_parser_init(&t->parser, HTTP_RESPONSE);
	t->parser.data = t;
	memset(&settings, 0x0, sizeof(http_parser_settings));
	settings.on_header_field = on_header_field;
	settings.on_header_value = on_header_value;
	settings.on_headers_complete = on_headers_complete;
	settings.on_body = on_body_store_refs;
	settings.on_message_complete = on_message_complete;

	gitno_buffer_setup(&buf, buffer, sizeof(buffer), t->socket);

	while(1) {
		size_t parsed;

		if ((ret = gitno_recv(&buf)) < 0)
			return -1;

		parsed = http_parser_execute(&t->parser, &settings, buf.data, buf.offset);
		/* Both should happen at the same time */
		if (parsed != buf.offset || t->error < 0)
			return t->error;

		gitno_consume_n(&buf, parsed);

		if (ret == 0 || t->transfer_finished)
			return 0;
	}

	pkt = git_vector_get(&t->refs, 0);
	if (pkt == NULL || pkt->type != GIT_PKT_COMMENT) {
		giterr_set(GITERR_NET, "Invalid HTTP response");
		return t->error = -1;
	} else {
		git_vector_remove(&t->refs, 0);
	}

	return 0;
}

static int http_connect(git_transport *transport, int direction)
{
	transport_http *t = (transport_http *) transport;
	int ret;
	git_buf request = GIT_BUF_INIT;
	const char *service = "upload-pack";
	const char *url = t->parent.url, *prefix = "http://";

	if (direction == GIT_DIR_PUSH) {
		giterr_set(GITERR_NET, "Pushing over HTTP is not implemented");
		return -1;
	}

	t->parent.direction = direction;
	if (git_vector_init(&t->refs, 16, NULL) < 0)
		return -1;

	if (!git__prefixcmp(url, prefix))
		url += strlen(prefix);

	if ((ret = gitno_extract_host_and_port(&t->host, &t->port, url, "80")) < 0)
		goto cleanup;

	t->service = git__strdup(service);
	GITERR_CHECK_ALLOC(t->service);

	if ((ret = do_connect(t, t->host, t->port)) < 0)
		goto cleanup;

	/* Generate and send the HTTP request */
	if ((ret = gen_request(&request, url, t->host, "GET", service, 0, 1)) < 0) {
		giterr_set(GITERR_NET, "Failed to generate request");
		goto cleanup;
	}

	if ((ret = gitno_send(t->socket, request.ptr, request.size, 0)) < 0)
		goto cleanup;

	ret = store_refs(t);

cleanup:
	git_buf_free(&request);
	git_buf_clear(&t->buf);

	return ret;
}

static int http_ls(git_transport *transport, git_headlist_cb list_cb, void *opaque)
{
	transport_http *t = (transport_http *) transport;
	git_vector *refs = &t->refs;
	unsigned int i;
	git_pkt_ref *p;

	git_vector_foreach(refs, i, p) {
		if (p->type != GIT_PKT_REF)
			continue;

		if (list_cb(&p->head, opaque) < 0) {
			giterr_set(GITERR_NET, "The user callback returned error");
			return -1;
		}
	}

	return 0;
}

static int on_body_parse_response(http_parser *parser, const char *str, size_t len)
{
	transport_http *t = (transport_http *) parser->data;
	git_buf *buf = &t->buf;
	git_vector *common = &t->common;
	int error;
	const char *line_end, *ptr;

	if (len == 0) { /* EOF */
		if (git_buf_len(buf) != 0) {
			giterr_set(GITERR_NET, "Unexpected EOF");
			return t->error = -1;
		} else {
			return 0;
		}
	}

	git_buf_put(buf, str, len);
	ptr = buf->ptr;
	while (1) {
		git_pkt *pkt;

		if (git_buf_len(buf) == 0)
			return 0;

		error = git_pkt_parse_line(&pkt, ptr, &line_end, git_buf_len(buf));
		if (error == GIT_ESHORTBUFFER) {
			return 0; /* Ask for more */
		}
		if (error < GIT_SUCCESS)
			return t->error = -1;

		git_buf_consume(buf, line_end);

		if (pkt->type == GIT_PKT_PACK) {
			git__free(pkt);
			t->pack_ready = 1;
			return 0;
		}

		if (pkt->type == GIT_PKT_NAK) {
			git__free(pkt);
			return 0;
		}

		if (pkt->type != GIT_PKT_ACK) {
			git__free(pkt);
			continue;
		}

		if (git_vector_insert(common, pkt) < 0)
			return -1;
	}

	return error;

}

static int parse_response(transport_http *t)
{
	int ret = 0;
	http_parser_settings settings;
	char buffer[1024];
	gitno_buffer buf;

	http_parser_init(&t->parser, HTTP_RESPONSE);
	t->parser.data = t;
	t->transfer_finished = 0;
	memset(&settings, 0x0, sizeof(http_parser_settings));
	settings.on_header_field = on_header_field;
	settings.on_header_value = on_header_value;
	settings.on_headers_complete = on_headers_complete;
	settings.on_body = on_body_parse_response;
	settings.on_message_complete = on_message_complete;

	gitno_buffer_setup(&buf, buffer, sizeof(buffer), t->socket);

	while(1) {
		size_t parsed;

		if ((ret = gitno_recv(&buf)) < 0)
			return -1;

		parsed = http_parser_execute(&t->parser, &settings, buf.data, buf.offset);
		/* Both should happen at the same time */
		if (parsed != buf.offset || t->error < 0)
			return t->error;

		gitno_consume_n(&buf, parsed);

		if (ret == 0 || t->transfer_finished || t->pack_ready) {
			return 0;
		}
	}

	return ret;
}

static int http_negotiate_fetch(git_transport *transport, git_repository *repo, const git_vector *wants)
{
	transport_http *t = (transport_http *) transport;
	int ret;
	unsigned int i;
	char buff[128];
	gitno_buffer buf;
	git_revwalk *walk = NULL;
	git_oid oid;
	git_pkt_ack *pkt;
	git_vector *common = &t->common;
	const char *prefix = "http://", *url = t->parent.url;
	git_buf request = GIT_BUF_INIT, data = GIT_BUF_INIT;
	gitno_buffer_setup(&buf, buff, sizeof(buff), t->socket);

	/* TODO: Store url in the transport */
	if (!git__prefixcmp(url, prefix))
		url += strlen(prefix);

	if (git_vector_init(common, 16, NULL) < 0)
		return -1;

	if (git_fetch_setup_walk(&walk, repo) < 0)
		return -1;

	do {
		if ((ret = do_connect(t, t->host, t->port)) < 0)
			goto cleanup;

		if ((ret = git_pkt_buffer_wants(wants, &t->caps, &data)) < 0)
			goto cleanup;

		/* We need to send these on each connection */
		git_vector_foreach (common, i, pkt) {
			if ((ret = git_pkt_buffer_have(&pkt->oid, &data)) < 0)
				goto cleanup;
		}

		i = 0;
		while ((i < 20) && ((ret = git_revwalk_next(&oid, walk)) == 0)) {
			if ((ret = git_pkt_buffer_have(&oid, &data)) < 0)
				goto cleanup;

			i++;
		}

		git_pkt_buffer_done(&data);

		if ((ret = gen_request(&request, url, t->host, "POST", "upload-pack", data.size, 0)) < 0)
			goto cleanup;

		if ((ret = gitno_send(t->socket, request.ptr, request.size, 0)) < 0)
			goto cleanup;

		if ((ret = gitno_send(t->socket, data.ptr, data.size, 0)) < 0)
			goto cleanup;

		git_buf_clear(&request);
		git_buf_clear(&data);

		if (ret < GIT_SUCCESS || i >= 256)
			break;

		if ((ret = parse_response(t)) < 0)
			goto cleanup;

		if (t->pack_ready) {
			ret = 0;
			goto cleanup;
		}

	} while(1);

cleanup:
	git_buf_free(&request);
	git_buf_free(&data);
	git_revwalk_free(walk);
	return ret;
}

typedef struct {
	git_indexer_stream *idx;
	git_indexer_stats *stats;
	transport_http *transport;
} download_pack_cbdata;

static int on_message_complete_download_pack(http_parser *parser)
{
	download_pack_cbdata *data = (download_pack_cbdata *) parser->data;

	data->transport->transfer_finished = 1;

	return 0;
}
static int on_body_download_pack(http_parser *parser, const char *str, size_t len)
{
	download_pack_cbdata *data = (download_pack_cbdata *) parser->data;
	transport_http *t = data->transport;
	git_indexer_stream *idx = data->idx;
	git_indexer_stats *stats = data->stats;

	return t->error = git_indexer_stream_add(idx, str, len, stats);
}

/*
 * As the server is probably using Transfer-Encoding: chunked, we have
 * to use the HTTP parser to download the pack instead of giving it to
 * the simple downloader. Furthermore, we're using keep-alive
 * connections, so the simple downloader would just hang.
 */
static int http_download_pack(git_transport *transport, git_repository *repo, git_off_t *bytes, git_indexer_stats *stats)
{
	transport_http *t = (transport_http *) transport;
	git_buf *oldbuf = &t->buf;
	int recvd;
	http_parser_settings settings;
	char buffer[1024];
	gitno_buffer buf;
	git_indexer_stream *idx = NULL;
	download_pack_cbdata data;

	gitno_buffer_setup(&buf, buffer, sizeof(buffer), t->socket);

	if (memcmp(oldbuf->ptr, "PACK", strlen("PACK"))) {
		giterr_set(GITERR_NET, "The pack doesn't start with a pack signature");
		return -1;
	}

	if (git_indexer_stream_new(&idx, git_repository_path(repo)) < 0)
		return -1;


	/*
	 * This is part of the previous response, so we don't want to
	 * re-init the parser, just set these two callbacks.
	 */
	memset(stats, 0, sizeof(git_indexer_stats));
	data.stats = stats;
	data.idx = idx;
	data.transport = t;
	t->parser.data = &data;
	t->transfer_finished = 0;
	memset(&settings, 0x0, sizeof(settings));
	settings.on_message_complete = on_message_complete_download_pack;
	settings.on_body = on_body_download_pack;
	*bytes = git_buf_len(oldbuf);

	if (git_indexer_stream_add(idx, git_buf_cstr(oldbuf), git_buf_len(oldbuf), stats) < 0)
		goto on_error;

	do {
		size_t parsed;

		if ((recvd = gitno_recv(&buf)) < 0)
			goto on_error;

		parsed = http_parser_execute(&t->parser, &settings, buf.data, buf.offset);
		if (parsed != buf.offset || t->error < 0)
			goto on_error;

		*bytes += recvd;
		gitno_consume_n(&buf, parsed);
	} while (recvd > 0 && !t->transfer_finished);

	if (git_indexer_stream_finalize(idx, stats) < 0)
		goto on_error;

	git_indexer_stream_free(idx);
	return 0;

on_error:
	git_indexer_stream_free(idx);
	return -1;
}

static int http_close(git_transport *transport)
{
	transport_http *t = (transport_http *) transport;

	if (gitno_close(t->socket) < 0) {
		giterr_set(GITERR_OS, "Failed to close the socket: %s", strerror(errno));
		return -1;
	}

	return 0;
}


static void http_free(git_transport *transport)
{
	transport_http *t = (transport_http *) transport;
	git_vector *refs = &t->refs;
	git_vector *common = &t->common;
	unsigned int i;
	git_pkt *p;

#ifdef GIT_WIN32
	/* cleanup the WSA context. note that this context
	 * can be initialized more than once with WSAStartup(),
	 * and needs to be cleaned one time for each init call
	 */
	WSACleanup();
#endif

	git_vector_foreach(refs, i, p) {
		git_pkt_free(p);
	}
	git_vector_free(refs);
	git_vector_foreach(common, i, p) {
		git_pkt_free(p);
	}
	git_vector_free(common);
	git_buf_free(&t->buf);
	git_buf_free(&t->proto.buf);
	git__free(t->heads);
	git__free(t->content_type);
	git__free(t->host);
	git__free(t->port);
	git__free(t->service);
	git__free(t->parent.url);
	git__free(t);
}

int git_transport_http(git_transport **out)
{
	transport_http *t;

	t = git__malloc(sizeof(transport_http));
	GITERR_CHECK_ALLOC(t);

	memset(t, 0x0, sizeof(transport_http));

	t->parent.connect = http_connect;
	t->parent.ls = http_ls;
	t->parent.negotiate_fetch = http_negotiate_fetch;
	t->parent.download_pack = http_download_pack;
	t->parent.close = http_close;
	t->parent.free = http_free;
	t->proto.refs = &t->refs;
	t->proto.transport = (git_transport *) t;

#ifdef GIT_WIN32
	/* on win32, the WSA context needs to be initialized
	 * before any socket calls can be performed */
	if (WSAStartup(MAKEWORD(2,2), &t->wsd) != 0) {
		http_free((git_transport *) t);
		giterr_set(GITERR_OS, "Winsock init failed");
		return -1;
	}
#endif

	*out = (git_transport *) t;
	return 0;
}<|MERGE_RESOLUTION|>--- conflicted
+++ resolved
@@ -85,22 +85,14 @@
 
 static int do_connect(transport_http *t, const char *host, const char *port)
 {
-	int error = GIT_SUCCESS;
 	GIT_SOCKET s;
 
 	if (t->parent.connected && http_should_keep_alive(&t->parser))
 		return 0;
 
-	if ((s = gitno_connect(host, port)) < 0)
-		return -1;
-
-<<<<<<< HEAD
-=======
-	error = gitno_connect(host, port, &s);
-	if (error != GIT_SUCCESS) {
-	    return git__rethrow(error, "Failed to connect to host");
-	}
->>>>>>> 35cdd261
+	if (gitno_connect(&s, host, port) < 0)
+		return -1;
+
 	t->socket = s;
 	t->parent.connected = 1;
 

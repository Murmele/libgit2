/*
 * Copyright (C) the libgit2 contributors. All rights reserved.
 *
 * This file is part of libgit2, distributed under the GNU GPL v2 with
 * a Linking Exception. For full terms see the included COPYING file.
 */
#ifndef INCLUDE_futils_h__
#define INCLUDE_futils_h__

#include "common.h"

#include "map.h"
#include "posix.h"
#include "path.h"
#include "pool.h"
#include "strmap.h"
#include "hash.h"

/**
 * Filebuffer methods
 *
 * Read whole files into an in-memory buffer for processing
 */
extern int git_futils_readbuffer(git_str *obj, const char *path);
extern int git_futils_readbuffer_updated(
<<<<<<< HEAD
	git_buf *obj,
	const char *path,
	unsigned char checksum[GIT_HASH_SHA1_SIZE],
	int *updated);
extern int git_futils_readbuffer_fd(git_buf *obj, git_file fd, size_t len);
=======
	git_str *obj, const char *path, git_oid *checksum, int *updated);
extern int git_futils_readbuffer_fd(git_str *obj, git_file fd, size_t len);
>>>>>>> fe07fa64

/* Additional constants for `git_futils_writebuffer`'s `open_flags`.  We
 * support these internally and they will be removed before the `open` call.
 */
#ifndef O_FSYNC
# define O_FSYNC (1 << 31)
#endif

extern int git_futils_writebuffer(
	const git_str *buf, const char *path, int open_flags, mode_t mode);

/**
 * File utils
 *
 * These are custom filesystem-related helper methods. They are
 * rather high level, and wrap the underlying POSIX methods
 *
 * All these methods return 0 on success,
 * or an error code on failure and an error message is set.
 */

/**
 * Create and open a file, while also
 * creating all the folders in its path
 */
extern int git_futils_creat_withpath(const char *path, const mode_t dirmode, const mode_t mode);

/**
 * Create and open a process-locked file
 */
extern int git_futils_creat_locked(const char *path, const mode_t mode);

/**
 * Create and open a process-locked file, while
 * also creating all the folders in its path
 */
extern int git_futils_creat_locked_withpath(const char *path, const mode_t dirmode, const mode_t mode);

/**
 * Create a path recursively.
 */
extern int git_futils_mkdir_r(const char *path, const mode_t mode);

/**
 * Flags to pass to `git_futils_mkdir`.
 *
 * * GIT_MKDIR_EXCL is "exclusive" - i.e. generate an error if dir exists.
 * * GIT_MKDIR_PATH says to make all components in the path.
 * * GIT_MKDIR_CHMOD says to chmod the final directory entry after creation
 * * GIT_MKDIR_CHMOD_PATH says to chmod each directory component in the path
 * * GIT_MKDIR_SKIP_LAST says to leave off the last element of the path
 * * GIT_MKDIR_SKIP_LAST2 says to leave off the last 2 elements of the path
 * * GIT_MKDIR_VERIFY_DIR says confirm final item is a dir, not just EEXIST
 * * GIT_MKDIR_REMOVE_FILES says to remove files and recreate dirs
 * * GIT_MKDIR_REMOVE_SYMLINKS says to remove symlinks and recreate dirs
 *
 * Note that the chmod options will be executed even if the directory already
 * exists, unless GIT_MKDIR_EXCL is given.
 */
typedef enum {
	GIT_MKDIR_EXCL = 1,
	GIT_MKDIR_PATH = 2,
	GIT_MKDIR_CHMOD = 4,
	GIT_MKDIR_CHMOD_PATH = 8,
	GIT_MKDIR_SKIP_LAST = 16,
	GIT_MKDIR_SKIP_LAST2 = 32,
	GIT_MKDIR_VERIFY_DIR = 64,
	GIT_MKDIR_REMOVE_FILES = 128,
	GIT_MKDIR_REMOVE_SYMLINKS = 256,
} git_futils_mkdir_flags;

struct git_futils_mkdir_perfdata
{
	size_t stat_calls;
	size_t mkdir_calls;
	size_t chmod_calls;
};

struct git_futils_mkdir_options
{
	git_strmap *dir_map;
	git_pool *pool;
	struct git_futils_mkdir_perfdata perfdata;
};

/**
 * Create a directory or entire path.
 *
 * This makes a directory (and the entire path leading up to it if requested),
 * and optionally chmods the directory immediately after (or each part of the
 * path if requested).
 *
 * @param path The path to create, relative to base.
 * @param base Root for relative path.  These directories will never be made.
 * @param mode The mode to use for created directories.
 * @param flags Combination of the mkdir flags above.
 * @param opts Extended options, or null.
 * @return 0 on success, else error code
 */
extern int git_futils_mkdir_relative(const char *path, const char *base, mode_t mode, uint32_t flags, struct git_futils_mkdir_options *opts);

/**
 * Create a directory or entire path.  Similar to `git_futils_mkdir_relative`
 * without performance data.
 */
extern int git_futils_mkdir(const char *path, mode_t mode, uint32_t flags);

/**
 * Create all the folders required to contain
 * the full path of a file
 */
extern int git_futils_mkpath2file(const char *path, const mode_t mode);

/**
 * Flags to pass to `git_futils_rmdir_r`.
 *
 * * GIT_RMDIR_EMPTY_HIERARCHY - the default; remove hierarchy of empty
 *       dirs and generate error if any files are found.
 * * GIT_RMDIR_REMOVE_FILES    - attempt to remove files in the hierarchy.
 * * GIT_RMDIR_SKIP_NONEMPTY   - skip non-empty directories with no error.
 * * GIT_RMDIR_EMPTY_PARENTS   - remove containing directories up to base
 *       if removing this item leaves them empty
 * * GIT_RMDIR_REMOVE_BLOCKERS - remove blocking file that causes ENOTDIR
 * * GIT_RMDIR_SKIP_ROOT       - don't remove root directory itself
 */
typedef enum {
	GIT_RMDIR_EMPTY_HIERARCHY = 0,
	GIT_RMDIR_REMOVE_FILES    = (1 << 0),
	GIT_RMDIR_SKIP_NONEMPTY   = (1 << 1),
	GIT_RMDIR_EMPTY_PARENTS   = (1 << 2),
	GIT_RMDIR_REMOVE_BLOCKERS = (1 << 3),
	GIT_RMDIR_SKIP_ROOT       = (1 << 4),
} git_futils_rmdir_flags;

/**
 * Remove path and any files and directories beneath it.
 *
 * @param path Path to the top level directory to process.
 * @param base Root for relative path.
 * @param flags Combination of git_futils_rmdir_flags values
 * @return 0 on success; -1 on error.
 */
extern int git_futils_rmdir_r(const char *path, const char *base, uint32_t flags);

/**
 * Create and open a temporary file with a `_git2_` suffix.
 * Writes the filename into path_out.
 * @return On success, an open file descriptor, else an error code < 0.
 */
extern int git_futils_mktmp(git_str *path_out, const char *filename, mode_t mode);

/**
 * Move a file on the filesystem, create the
 * destination path if it doesn't exist
 */
extern int git_futils_mv_withpath(const char *from, const char *to, const mode_t dirmode);

/**
 * Copy a file
 *
 * The filemode will be used for the newly created file.
 */
extern int git_futils_cp(
	const char *from,
	const char *to,
	mode_t filemode);

/**
 * Set the files atime and mtime to the given time, or the current time
 * if `ts` is NULL.
 */
extern int git_futils_touch(const char *path, time_t *when);

/**
 * Flags that can be passed to `git_futils_cp_r`.
 *
 * - GIT_CPDIR_CREATE_EMPTY_DIRS: create directories even if there are no
 *   files under them (otherwise directories will only be created lazily
 *   when a file inside them is copied).
 * - GIT_CPDIR_COPY_SYMLINKS: copy symlinks, otherwise they are ignored.
 * - GIT_CPDIR_COPY_DOTFILES: copy files with leading '.', otherwise ignored.
 * - GIT_CPDIR_OVERWRITE: overwrite pre-existing files with source content,
 *   otherwise they are silently skipped.
 * - GIT_CPDIR_CHMOD_DIRS: explicitly chmod directories to `dirmode`
 * - GIT_CPDIR_SIMPLE_TO_MODE: default tries to replicate the mode of the
 *   source file to the target; with this flag, always use 0666 (or 0777 if
 *   source has exec bits set) for target.
 * - GIT_CPDIR_LINK_FILES will try to use hardlinks for the files
 */
typedef enum {
	GIT_CPDIR_CREATE_EMPTY_DIRS = (1u << 0),
	GIT_CPDIR_COPY_SYMLINKS     = (1u << 1),
	GIT_CPDIR_COPY_DOTFILES     = (1u << 2),
	GIT_CPDIR_OVERWRITE         = (1u << 3),
	GIT_CPDIR_CHMOD_DIRS        = (1u << 4),
	GIT_CPDIR_SIMPLE_TO_MODE    = (1u << 5),
	GIT_CPDIR_LINK_FILES        = (1u << 6),
} git_futils_cpdir_flags;

/**
 * Copy a directory tree.
 *
 * This copies directories and files from one root to another.  You can
 * pass a combinationof GIT_CPDIR flags as defined above.
 *
 * If you pass the CHMOD flag, then the dirmode will be applied to all
 * directories that are created during the copy, overiding the natural
 * permissions.  If you do not pass the CHMOD flag, then the dirmode
 * will actually be copied from the source files and the `dirmode` arg
 * will be ignored.
 */
extern int git_futils_cp_r(
	const char *from,
	const char *to,
	uint32_t flags,
	mode_t dirmode);

/**
 * Open a file readonly and set error if needed.
 */
extern int git_futils_open_ro(const char *path);

/**
 * Truncate a file, creating it if it doesn't exist.
 */
extern int git_futils_truncate(const char *path, int mode);

/**
 * Get the filesize in bytes of a file
 */
extern int git_futils_filesize(uint64_t *out, git_file fd);

#define GIT_PERMS_IS_EXEC(MODE)		(((MODE) & 0100) != 0)
#define GIT_PERMS_CANONICAL(MODE)	(GIT_PERMS_IS_EXEC(MODE) ? 0755 : 0644)
#define GIT_PERMS_FOR_WRITE(MODE)   (GIT_PERMS_IS_EXEC(MODE) ? 0777 : 0666)

#define GIT_MODE_PERMS_MASK			0777
#define GIT_MODE_TYPE_MASK			0170000
#define GIT_MODE_TYPE(MODE)			((MODE) & GIT_MODE_TYPE_MASK)
#define GIT_MODE_ISBLOB(MODE)		(GIT_MODE_TYPE(MODE) == GIT_MODE_TYPE(GIT_FILEMODE_BLOB))

/**
 * Convert a mode_t from the OS to a legal git mode_t value.
 */
extern mode_t git_futils_canonical_mode(mode_t raw_mode);


/**
 * Read-only map all or part of a file into memory.
 * When possible this function should favor a virtual memory
 * style mapping over some form of malloc()+read(), as the
 * data access will be random and is not likely to touch the
 * majority of the region requested.
 *
 * @param out buffer to populate with the mapping information.
 * @param fd open descriptor to configure the mapping from.
 * @param begin first byte to map, this should be page aligned.
 * @param len number of bytes to map.
 * @return
 * - 0 on success;
 * - -1 on error.
 */
extern int git_futils_mmap_ro(
	git_map *out,
	git_file fd,
	off64_t begin,
	size_t len);

/**
 * Read-only map an entire file.
 *
 * @param out buffer to populate with the mapping information.
 * @param path path to file to be opened.
 * @return
 * - 0 on success;
 * - GIT_ENOTFOUND if not found;
 * - -1 on an unspecified OS related error.
 */
extern int git_futils_mmap_ro_file(
	git_map *out,
	const char *path);

/**
 * Release the memory associated with a previous memory mapping.
 * @param map the mapping description previously configured.
 */
extern void git_futils_mmap_free(git_map *map);

/**
 * Create a "fake" symlink (text file containing the target path).
 *
 * @param target original symlink target
 * @param path symlink file to be created
 * @return 0 on success, -1 on error
 */
extern int git_futils_fake_symlink(const char *target, const char *path);

/**
 * A file stamp represents a snapshot of information about a file that can
 * be used to test if the file changes.  This portable implementation is
 * based on stat data about that file, but it is possible that OS specific
 * versions could be implemented in the future.
 */
typedef struct {
	struct timespec mtime;
	uint64_t size;
	unsigned int ino;
} git_futils_filestamp;

/**
 * Compare stat information for file with reference info.
 *
 * This function updates the file stamp to current data for the given path
 * and returns 0 if the file is up-to-date relative to the prior setting,
 * 1 if the file has been changed, or GIT_ENOTFOUND if the file doesn't
 * exist.  This will not call git_error_set, so you must set the error if you
 * plan to return an error.
 *
 * @param stamp File stamp to be checked
 * @param path Path to stat and check if changed
 * @return 0 if up-to-date, 1 if out-of-date, GIT_ENOTFOUND if cannot stat
 */
extern int git_futils_filestamp_check(
	git_futils_filestamp *stamp, const char *path);

/**
 * Set or reset file stamp data
 *
 * This writes the target file stamp.  If the source is NULL, this will set
 * the target stamp to values that will definitely be out of date.  If the
 * source is not NULL, this copies the source values to the target.
 *
 * @param tgt File stamp to write to
 * @param src File stamp to copy from or NULL to clear the target
 */
extern void git_futils_filestamp_set(
	git_futils_filestamp *tgt, const git_futils_filestamp *src);

/**
 * Set file stamp data from stat structure
 */
extern void git_futils_filestamp_set_from_stat(
	git_futils_filestamp *stamp, struct stat *st);

/**
 * `fsync` the parent directory of the given path, if `fsync` is
 * supported for directories on this platform.
 *
 * @param path Path of the directory to sync.
 * @return 0 on success, -1 on error
 */
extern int git_futils_fsync_dir(const char *path);

/**
 * `fsync` the parent directory of the given path, if `fsync` is
 * supported for directories on this platform.
 *
 * @param path Path of the file whose parent directory should be synced.
 * @return 0 on success, -1 on error
 */
extern int git_futils_fsync_parent(const char *path);

#endif<|MERGE_RESOLUTION|>--- conflicted
+++ resolved
@@ -23,16 +23,11 @@
  */
 extern int git_futils_readbuffer(git_str *obj, const char *path);
 extern int git_futils_readbuffer_updated(
-<<<<<<< HEAD
-	git_buf *obj,
+	git_str *obj,
 	const char *path,
 	unsigned char checksum[GIT_HASH_SHA1_SIZE],
 	int *updated);
-extern int git_futils_readbuffer_fd(git_buf *obj, git_file fd, size_t len);
-=======
-	git_str *obj, const char *path, git_oid *checksum, int *updated);
 extern int git_futils_readbuffer_fd(git_str *obj, git_file fd, size_t len);
->>>>>>> fe07fa64
 
 /* Additional constants for `git_futils_writebuffer`'s `open_flags`.  We
  * support these internally and they will be removed before the `open` call.

--- conflicted
+++ resolved
@@ -363,6 +363,36 @@
 	return -1;
 }
 
+static int check_ssh_auth_methods(git_cred **cred, const char *url, const char *username_from_url,
+				  unsigned int allowed_types, void *data)
+{
+	int *with_user = (int *) data;
+	GIT_UNUSED(cred); GIT_UNUSED(url); GIT_UNUSED(username_from_url); GIT_UNUSED(data);
+
+	if (!*with_user)
+		cl_assert_equal_i(GIT_CREDTYPE_USERNAME, allowed_types);
+	else
+		cl_assert(!(allowed_types & GIT_CREDTYPE_USERNAME));
+
+	return GIT_EUSER;
+}
+
+void test_online_clone__ssh_auth_methods(void)
+{
+	int with_user;
+
+	g_options.remote_callbacks.credentials = check_ssh_auth_methods;
+	g_options.remote_callbacks.payload = &with_user;
+
+	with_user = 0;
+	cl_git_fail_with(GIT_EUSER,
+		git_clone(&g_repo, SSH_REPO_URL, "./foo", &g_options));
+
+	with_user = 1;
+	cl_git_fail_with(GIT_EUSER,
+		git_clone(&g_repo, "ssh://git@github.com/libgit2/TestGitRepository", "./foo", &g_options));
+}
+
 static int custom_remote_ssh_with_paths(
 	git_remote **out,
 	git_repository *repo,
@@ -371,56 +401,8 @@
 	void *payload)
 {
 	int error;
-
 	git_remote_callbacks callbacks = GIT_REMOTE_CALLBACKS_INIT;
 
-<<<<<<< HEAD
-static int check_ssh_auth_methods(git_cred **cred, const char *url, const char *username_from_url,
-				  unsigned int allowed_types, void *data)
-{
-	int *with_user = (int *) data;
-	GIT_UNUSED(cred); GIT_UNUSED(url); GIT_UNUSED(username_from_url); GIT_UNUSED(data);
-
-	if (!*with_user)
-		cl_assert_equal_i(GIT_CREDTYPE_USERNAME, allowed_types);
-	else
-		cl_assert(!(allowed_types & GIT_CREDTYPE_USERNAME));
-
-	return GIT_EUSER;
-}
-
-void test_online_clone__ssh_auth_methods(void)
-{
-	int with_user;
-
-	g_options.remote_callbacks.credentials = check_ssh_auth_methods;
-	g_options.remote_callbacks.payload = &with_user;
-
-	with_user = 0;
-	cl_git_fail_with(GIT_EUSER,
-		git_clone(&g_repo, SSH_REPO_URL, "./foo", &g_options));
-
-	with_user = 1;
-	cl_git_fail_with(GIT_EUSER,
-		git_clone(&g_repo, "ssh://git@github.com/libgit2/TestGitRepository", "./foo", &g_options));
-}
-
-static int cred_foo_bar(git_cred **cred, const char *url, const char *username_from_url,
-				  unsigned int allowed_types, void *data)
-
-{
-	GIT_UNUSED(url); GIT_UNUSED(username_from_url); GIT_UNUSED(allowed_types); GIT_UNUSED(data);
-
-	return git_cred_userpass_plaintext_new(cred, "foo", "bar");
-}
-
-void test_online_clone__ssh_cannot_change_username(void)
-{
-	g_options.remote_callbacks.credentials = cred_foo_bar;
-
-	cl_git_fail(git_clone(&g_repo, "ssh://git@github.com/libgit2/TestGitRepository", "./foo", &g_options));
-}
-=======
 	if ((error = git_remote_create(out, repo, name, url)) < 0)
 		return error;
 
@@ -462,4 +444,19 @@
 	arr.strings = good_paths;
 	cl_git_pass(git_clone(&g_repo, remote_url, "./foo", &g_options));
 }
->>>>>>> cb92467b
+
+static int cred_foo_bar(git_cred **cred, const char *url, const char *username_from_url,
+				  unsigned int allowed_types, void *data)
+
+{
+	GIT_UNUSED(url); GIT_UNUSED(username_from_url); GIT_UNUSED(allowed_types); GIT_UNUSED(data);
+
+	return git_cred_userpass_plaintext_new(cred, "foo", "bar");
+}
+
+void test_online_clone__ssh_cannot_change_username(void)
+{
+	g_options.remote_callbacks.credentials = cred_foo_bar;
+
+	cl_git_fail(git_clone(&g_repo, "ssh://git@github.com/libgit2/TestGitRepository", "./foo", &g_options));
+}
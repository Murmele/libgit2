--- conflicted
+++ resolved
@@ -422,17 +422,7 @@
 		buffer += tree_len;
 	}
 
-<<<<<<< HEAD
 	while (git_oid__parse(&parent_id, &buffer, buffer_end, "parent ") == 0) {
-=======
-	/*
-	 * TODO: commit grafts!
-	 */
-
-	while (git_object__parse_oid_header(&parent_id,
-			&buffer, buffer_end, "parent ",
-			GIT_OID_SHA1) == 0) {
->>>>>>> 7f46bfac
 		git_oid *new_id = git_array_alloc(commit->parent_ids);
 		GIT_ERROR_CHECK_ALLOC(new_id);
 

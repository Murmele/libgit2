/*
 * Copyright (C) the libgit2 contributors. All rights reserved.
 *
 * This file is part of libgit2, distributed under the GNU GPL v2 with
 * a Linking Exception. For full terms see the included COPYING file.
 */

#include "futils.h"

#include "runtime.h"
#include "strmap.h"
#include "hash.h"
#include <ctype.h>
#if GIT_WIN32
#include "win32/findfile.h"
#endif

int git_futils_mkpath2file(const char *file_path, const mode_t mode)
{
	return git_futils_mkdir(
		file_path, mode,
		GIT_MKDIR_PATH | GIT_MKDIR_SKIP_LAST | GIT_MKDIR_VERIFY_DIR);
}

int git_futils_mktmp(git_str *path_out, const char *filename, mode_t mode)
{
	int fd;
	mode_t mask;

	p_umask(mask = p_umask(0));

	git_str_sets(path_out, filename);
	git_str_puts(path_out, "_git2_XXXXXX");

	if (git_str_oom(path_out))
		return -1;

	if ((fd = p_mkstemp(path_out->ptr)) < 0) {
		git_error_set(GIT_ERROR_OS,
			"failed to create temporary file '%s'", path_out->ptr);
		return -1;
	}

	if (p_chmod(path_out->ptr, (mode & ~mask))) {
		git_error_set(GIT_ERROR_OS,
			"failed to set permissions on file '%s'", path_out->ptr);
		return -1;
	}

	return fd;
}

int git_futils_creat_withpath(const char *path, const mode_t dirmode, const mode_t mode)
{
	int fd;

	if (git_futils_mkpath2file(path, dirmode) < 0)
		return -1;

	fd = p_creat(path, mode);
	if (fd < 0) {
		git_error_set(GIT_ERROR_OS, "failed to create file '%s'", path);
		return -1;
	}

	return fd;
}

int git_futils_creat_locked(const char *path, const mode_t mode)
{
	int fd = p_open(path, O_WRONLY | O_CREAT | O_EXCL | O_BINARY | O_CLOEXEC,
		mode);

	if (fd < 0) {
		int error = errno;
		git_error_set(GIT_ERROR_OS, "failed to create locked file '%s'", path);
		switch (error) {
		case EEXIST:
			return GIT_ELOCKED;
		case ENOENT:
			return GIT_ENOTFOUND;
		default:
			return -1;
		}
	}

	return fd;
}

int git_futils_creat_locked_withpath(const char *path, const mode_t dirmode, const mode_t mode)
{
	if (git_futils_mkpath2file(path, dirmode) < 0)
		return -1;

	return git_futils_creat_locked(path, mode);
}

int git_futils_open_ro(const char *path)
{
	int fd = p_open(path, O_RDONLY);
	if (fd < 0)
		return git_path_set_error(errno, path, "open");
	return fd;
}

int git_futils_truncate(const char *path, int mode)
{
	int fd = p_open(path, O_WRONLY | O_CREAT | O_TRUNC | O_CLOEXEC, mode);
	if (fd < 0)
		return git_path_set_error(errno, path, "open");

	close(fd);
	return 0;
}

int git_futils_filesize(uint64_t *out, git_file fd)
{
	struct stat sb;

	if (p_fstat(fd, &sb)) {
		git_error_set(GIT_ERROR_OS, "failed to stat file descriptor");
		return -1;
	}

	if (sb.st_size < 0) {
		git_error_set(GIT_ERROR_INVALID, "invalid file size");
		return -1;
	}

	*out = sb.st_size;
	return 0;
}

mode_t git_futils_canonical_mode(mode_t raw_mode)
{
	if (S_ISREG(raw_mode))
		return S_IFREG | GIT_PERMS_CANONICAL(raw_mode);
	else if (S_ISLNK(raw_mode))
		return S_IFLNK;
	else if (S_ISGITLINK(raw_mode))
		return S_IFGITLINK;
	else if (S_ISDIR(raw_mode))
		return S_IFDIR;
	else
		return 0;
}

int git_futils_readbuffer_fd(git_str *buf, git_file fd, size_t len)
{
	ssize_t read_size = 0;
	size_t alloc_len;

	git_str_clear(buf);

	if (!git__is_ssizet(len)) {
		git_error_set(GIT_ERROR_INVALID, "read too large");
		return -1;
	}

	GIT_ERROR_CHECK_ALLOC_ADD(&alloc_len, len, 1);
	if (git_str_grow(buf, alloc_len) < 0)
		return -1;

	/* p_read loops internally to read len bytes */
	read_size = p_read(fd, buf->ptr, len);

	if (read_size != (ssize_t)len) {
		git_error_set(GIT_ERROR_OS, "failed to read descriptor");
		git_str_dispose(buf);
		return -1;
	}

	buf->ptr[read_size] = '\0';
	buf->size = read_size;

	return 0;
}

int git_futils_readbuffer_updated(
<<<<<<< HEAD
	git_buf *out,
	const char *path,
	unsigned char checksum[GIT_HASH_SHA1_SIZE],
	int *updated)
=======
	git_str *out, const char *path, git_oid *checksum, int *updated)
>>>>>>> fe07fa64
{
	int error;
	git_file fd;
	struct stat st;
<<<<<<< HEAD
	git_buf buf = GIT_BUF_INIT;
	unsigned char checksum_new[GIT_HASH_SHA1_SIZE];
=======
	git_str buf = GIT_STR_INIT;
	git_oid checksum_new;
>>>>>>> fe07fa64

	GIT_ASSERT_ARG(out);
	GIT_ASSERT_ARG(path && *path);

	if (updated != NULL)
		*updated = 0;

	if (p_stat(path, &st) < 0)
		return git_path_set_error(errno, path, "stat");


	if (S_ISDIR(st.st_mode)) {
		git_error_set(GIT_ERROR_INVALID, "requested file is a directory");
		return GIT_ENOTFOUND;
	}

	if (!git__is_sizet(st.st_size+1)) {
		git_error_set(GIT_ERROR_OS, "invalid regular file stat for '%s'", path);
		return -1;
	}

	if ((fd = git_futils_open_ro(path)) < 0)
		return fd;

	if (git_futils_readbuffer_fd(&buf, fd, (size_t)st.st_size) < 0) {
		p_close(fd);
		return -1;
	}

	p_close(fd);

	if (checksum) {
<<<<<<< HEAD
		if ((error = git_hash_buf(checksum_new, buf.ptr, buf.size, GIT_HASH_ALGORITHM_SHA1)) < 0) {
			git_buf_dispose(&buf);
=======
		if ((error = git_hash_buf(&checksum_new, buf.ptr, buf.size)) < 0) {
			git_str_dispose(&buf);
>>>>>>> fe07fa64
			return error;
		}

		/*
		 * If we were given a checksum, we only want to use it if it's different
		 */
<<<<<<< HEAD
		if (!memcmp(checksum, checksum_new, GIT_HASH_SHA1_SIZE)) {
			git_buf_dispose(&buf);
=======
		if (!git_oid__cmp(checksum, &checksum_new)) {
			git_str_dispose(&buf);
>>>>>>> fe07fa64
			if (updated)
				*updated = 0;

			return 0;
		}

		memcpy(checksum, checksum_new, GIT_HASH_SHA1_SIZE);
	}

	/*
	 * If we're here, the file did change, or the user didn't have an old version
	 */
	if (updated != NULL)
		*updated = 1;

	git_str_swap(out, &buf);
	git_str_dispose(&buf);

	return 0;
}

int git_futils_readbuffer(git_str *buf, const char *path)
{
	return git_futils_readbuffer_updated(buf, path, NULL, NULL);
}

int git_futils_writebuffer(
	const git_str *buf,	const char *path, int flags, mode_t mode)
{
	int fd, do_fsync = 0, error = 0;

	if (!flags)
		flags = O_CREAT | O_TRUNC | O_WRONLY;

	if ((flags & O_FSYNC) != 0)
		do_fsync = 1;

	flags &= ~O_FSYNC;

	if (!mode)
		mode = GIT_FILEMODE_BLOB;

	if ((fd = p_open(path, flags, mode)) < 0) {
		git_error_set(GIT_ERROR_OS, "could not open '%s' for writing", path);
		return fd;
	}

	if ((error = p_write(fd, git_str_cstr(buf), git_str_len(buf))) < 0) {
		git_error_set(GIT_ERROR_OS, "could not write to '%s'", path);
		(void)p_close(fd);
		return error;
	}

	if (do_fsync && (error = p_fsync(fd)) < 0) {
		git_error_set(GIT_ERROR_OS, "could not fsync '%s'", path);
		p_close(fd);
		return error;
	}

	if ((error = p_close(fd)) < 0) {
		git_error_set(GIT_ERROR_OS, "error while closing '%s'", path);
		return error;
	}

	if (do_fsync && (flags & O_CREAT))
		error = git_futils_fsync_parent(path);

	return error;
}

int git_futils_mv_withpath(const char *from, const char *to, const mode_t dirmode)
{
	if (git_futils_mkpath2file(to, dirmode) < 0)
		return -1;

	if (p_rename(from, to) < 0) {
		git_error_set(GIT_ERROR_OS, "failed to rename '%s' to '%s'", from, to);
		return -1;
	}

	return 0;
}

int git_futils_mmap_ro(git_map *out, git_file fd, off64_t begin, size_t len)
{
	return p_mmap(out, len, GIT_PROT_READ, GIT_MAP_SHARED, fd, begin);
}

int git_futils_mmap_ro_file(git_map *out, const char *path)
{
	git_file fd = git_futils_open_ro(path);
	uint64_t len;
	int result;

	if (fd < 0)
		return fd;

	if ((result = git_futils_filesize(&len, fd)) < 0)
		goto out;

	if (!git__is_sizet(len)) {
		git_error_set(GIT_ERROR_OS, "file `%s` too large to mmap", path);
		result = -1;
		goto out;
	}

	result = git_futils_mmap_ro(out, fd, 0, (size_t)len);
out:
	p_close(fd);
	return result;
}

void git_futils_mmap_free(git_map *out)
{
	p_munmap(out);
}

GIT_INLINE(int) mkdir_validate_dir(
	const char *path,
	struct stat *st,
	mode_t mode,
	uint32_t flags,
	struct git_futils_mkdir_options *opts)
{
	/* with exclusive create, existing dir is an error */
	if ((flags & GIT_MKDIR_EXCL) != 0) {
		git_error_set(GIT_ERROR_FILESYSTEM,
			"failed to make directory '%s': directory exists", path);
		return GIT_EEXISTS;
	}

	if ((S_ISREG(st->st_mode) && (flags & GIT_MKDIR_REMOVE_FILES)) ||
		(S_ISLNK(st->st_mode) && (flags & GIT_MKDIR_REMOVE_SYMLINKS))) {
		if (p_unlink(path) < 0) {
			git_error_set(GIT_ERROR_OS, "failed to remove %s '%s'",
				S_ISLNK(st->st_mode) ? "symlink" : "file", path);
			return GIT_EEXISTS;
		}

		opts->perfdata.mkdir_calls++;

		if (p_mkdir(path, mode) < 0) {
			git_error_set(GIT_ERROR_OS, "failed to make directory '%s'", path);
			return GIT_EEXISTS;
		}
	}

	else if (S_ISLNK(st->st_mode)) {
		/* Re-stat the target, make sure it's a directory */
		opts->perfdata.stat_calls++;

		if (p_stat(path, st) < 0) {
			git_error_set(GIT_ERROR_OS, "failed to make directory '%s'", path);
			return GIT_EEXISTS;
		}
	}

	else if (!S_ISDIR(st->st_mode)) {
		git_error_set(GIT_ERROR_FILESYSTEM,
			"failed to make directory '%s': directory exists", path);
		return GIT_EEXISTS;
	}

	return 0;
}

GIT_INLINE(int) mkdir_validate_mode(
	const char *path,
	struct stat *st,
	bool terminal_path,
	mode_t mode,
	uint32_t flags,
	struct git_futils_mkdir_options *opts)
{
	if (((terminal_path && (flags & GIT_MKDIR_CHMOD) != 0) ||
		(flags & GIT_MKDIR_CHMOD_PATH) != 0) && st->st_mode != mode) {

		opts->perfdata.chmod_calls++;

		if (p_chmod(path, mode) < 0) {
			git_error_set(GIT_ERROR_OS, "failed to set permissions on '%s'", path);
			return -1;
		}
	}

	return 0;
}

GIT_INLINE(int) mkdir_canonicalize(
	git_str *path,
	uint32_t flags)
{
	ssize_t root_len;

	if (path->size == 0) {
		git_error_set(GIT_ERROR_OS, "attempt to create empty path");
		return -1;
	}

	/* Trim trailing slashes (except the root) */
	if ((root_len = git_path_root(path->ptr)) < 0)
		root_len = 0;
	else
		root_len++;

	while (path->size > (size_t)root_len && path->ptr[path->size - 1] == '/')
		path->ptr[--path->size] = '\0';

	/* if we are not supposed to made the last element, truncate it */
	if ((flags & GIT_MKDIR_SKIP_LAST2) != 0) {
		git_path_dirname_r(path, path->ptr);
		flags |= GIT_MKDIR_SKIP_LAST;
	}
	if ((flags & GIT_MKDIR_SKIP_LAST) != 0) {
		git_path_dirname_r(path, path->ptr);
	}

	/* We were either given the root path (or trimmed it to
	* the root), we don't have anything to do.
	*/
	if (path->size <= (size_t)root_len)
		git_str_clear(path);

	return 0;
}

int git_futils_mkdir(
	const char *path,
	mode_t mode,
	uint32_t flags)
{
	git_str make_path = GIT_STR_INIT, parent_path = GIT_STR_INIT;
	const char *relative;
	struct git_futils_mkdir_options opts = { 0 };
	struct stat st;
	size_t depth = 0;
	int len = 0, root_len, error;

	if ((error = git_str_puts(&make_path, path)) < 0 ||
		(error = mkdir_canonicalize(&make_path, flags)) < 0 ||
		(error = git_str_puts(&parent_path, make_path.ptr)) < 0 ||
		make_path.size == 0)
		goto done;

	root_len = git_path_root(make_path.ptr);

	/* find the first parent directory that exists.  this will be used
	 * as the base to dirname_relative.
	 */
	for (relative = make_path.ptr; parent_path.size; ) {
		error = p_lstat(parent_path.ptr, &st);

		if (error == 0) {
			break;
		} else if (errno != ENOENT) {
			git_error_set(GIT_ERROR_OS, "failed to stat '%s'", parent_path.ptr);
			error = -1;
			goto done;
		}

		depth++;

		/* examine the parent of the current path */
		if ((len = git_path_dirname_r(&parent_path, parent_path.ptr)) < 0) {
			error = len;
			goto done;
		}

		GIT_ASSERT(len);

		/*
		 * We've walked all the given path's parents and it's either relative
		 * (the parent is simply '.') or rooted (the length is less than or
		 * equal to length of the root path).  The path may be less than the
		 * root path length on Windows, where `C:` == `C:/`.
		 */
		if ((len == 1 && parent_path.ptr[0] == '.') ||
		    (len == 1 && parent_path.ptr[0] == '/') ||
		    len <= root_len) {
			relative = make_path.ptr;
			break;
		}

		relative = make_path.ptr + len + 1;

		/* not recursive? just make this directory relative to its parent. */
		if ((flags & GIT_MKDIR_PATH) == 0)
			break;
	}

	/* we found an item at the location we're trying to create,
	 * validate it.
	 */
	if (depth == 0) {
		error = mkdir_validate_dir(make_path.ptr, &st, mode, flags, &opts);

		if (!error)
			error = mkdir_validate_mode(
				make_path.ptr, &st, true, mode, flags, &opts);

		goto done;
	}

	/* we already took `SKIP_LAST` and `SKIP_LAST2` into account when
	 * canonicalizing `make_path`.
	 */
	flags &= ~(GIT_MKDIR_SKIP_LAST2 | GIT_MKDIR_SKIP_LAST);

	error = git_futils_mkdir_relative(relative,
		parent_path.size ? parent_path.ptr : NULL, mode, flags, &opts);

done:
	git_str_dispose(&make_path);
	git_str_dispose(&parent_path);
	return error;
}

int git_futils_mkdir_r(const char *path, const mode_t mode)
{
	return git_futils_mkdir(path, mode, GIT_MKDIR_PATH);
}

int git_futils_mkdir_relative(
	const char *relative_path,
	const char *base,
	mode_t mode,
	uint32_t flags,
	struct git_futils_mkdir_options *opts)
{
	git_str make_path = GIT_STR_INIT;
	ssize_t root = 0, min_root_len;
	char lastch = '/', *tail;
	struct stat st;
	struct git_futils_mkdir_options empty_opts = {0};
	int error;

	if (!opts)
		opts = &empty_opts;

	/* build path and find "root" where we should start calling mkdir */
	if (git_path_join_unrooted(&make_path, relative_path, base, &root) < 0)
		return -1;

	if ((error = mkdir_canonicalize(&make_path, flags)) < 0 ||
		make_path.size == 0)
		goto done;

	/* if we are not supposed to make the whole path, reset root */
	if ((flags & GIT_MKDIR_PATH) == 0)
		root = git_str_rfind(&make_path, '/');

	/* advance root past drive name or network mount prefix */
	min_root_len = git_path_root(make_path.ptr);
	if (root < min_root_len)
		root = min_root_len;
	while (root >= 0 && make_path.ptr[root] == '/')
		++root;

	/* clip root to make_path length */
	if (root > (ssize_t)make_path.size)
		root = (ssize_t)make_path.size; /* i.e. NUL byte of string */
	if (root < 0)
		root = 0;

	/* walk down tail of path making each directory */
	for (tail = &make_path.ptr[root]; *tail; *tail = lastch) {
		bool mkdir_attempted = false;

		/* advance tail to include next path component */
		while (*tail == '/')
			tail++;
		while (*tail && *tail != '/')
			tail++;

		/* truncate path at next component */
		lastch = *tail;
		*tail = '\0';
		st.st_mode = 0;

		if (opts->dir_map && git_strmap_exists(opts->dir_map, make_path.ptr))
			continue;

		/* See what's going on with this path component */
		opts->perfdata.stat_calls++;

retry_lstat:
		if (p_lstat(make_path.ptr, &st) < 0) {
			if (mkdir_attempted || errno != ENOENT) {
				git_error_set(GIT_ERROR_OS, "cannot access component in path '%s'", make_path.ptr);
				error = -1;
				goto done;
			}

			git_error_clear();
			opts->perfdata.mkdir_calls++;
			mkdir_attempted = true;
			if (p_mkdir(make_path.ptr, mode) < 0) {
				if (errno == EEXIST)
					goto retry_lstat;
				git_error_set(GIT_ERROR_OS, "failed to make directory '%s'", make_path.ptr);
				error = -1;
				goto done;
			}
		} else {
			if ((error = mkdir_validate_dir(
				make_path.ptr, &st, mode, flags, opts)) < 0)
				goto done;
		}

		/* chmod if requested and necessary */
		if ((error = mkdir_validate_mode(
			make_path.ptr, &st, (lastch == '\0'), mode, flags, opts)) < 0)
			goto done;

		if (opts->dir_map && opts->pool) {
			char *cache_path;
			size_t alloc_size;

			GIT_ERROR_CHECK_ALLOC_ADD(&alloc_size, make_path.size, 1);
			cache_path = git_pool_malloc(opts->pool, alloc_size);
			GIT_ERROR_CHECK_ALLOC(cache_path);

			memcpy(cache_path, make_path.ptr, make_path.size + 1);

			if ((error = git_strmap_set(opts->dir_map, cache_path, cache_path)) < 0)
				goto done;
		}
	}

	error = 0;

	/* check that full path really is a directory if requested & needed */
	if ((flags & GIT_MKDIR_VERIFY_DIR) != 0 &&
		lastch != '\0') {
		opts->perfdata.stat_calls++;

		if (p_stat(make_path.ptr, &st) < 0 || !S_ISDIR(st.st_mode)) {
			git_error_set(GIT_ERROR_OS, "path is not a directory '%s'",
				make_path.ptr);
			error = GIT_ENOTFOUND;
		}
	}

done:
	git_str_dispose(&make_path);
	return error;
}

typedef struct {
	const char *base;
	size_t baselen;
	uint32_t flags;
	int depth;
} futils__rmdir_data;

#define FUTILS_MAX_DEPTH 100

static int futils__error_cannot_rmdir(const char *path, const char *filemsg)
{
	if (filemsg)
		git_error_set(GIT_ERROR_OS, "could not remove directory '%s': %s",
				   path, filemsg);
	else
		git_error_set(GIT_ERROR_OS, "could not remove directory '%s'", path);

	return -1;
}

static int futils__rm_first_parent(git_str *path, const char *ceiling)
{
	int error = GIT_ENOTFOUND;
	struct stat st;

	while (error == GIT_ENOTFOUND) {
		git_str_rtruncate_at_char(path, '/');

		if (!path->size || git__prefixcmp(path->ptr, ceiling) != 0)
			error = 0;
		else if (p_lstat_posixly(path->ptr, &st) == 0) {
			if (S_ISREG(st.st_mode) || S_ISLNK(st.st_mode))
				error = p_unlink(path->ptr);
			else if (!S_ISDIR(st.st_mode))
				error = -1; /* fail to remove non-regular file */
		} else if (errno != ENOTDIR)
			error = -1;
	}

	if (error)
		futils__error_cannot_rmdir(path->ptr, "cannot remove parent");

	return error;
}

static int futils__rmdir_recurs_foreach(void *opaque, git_str *path)
{
	int error = 0;
	futils__rmdir_data *data = opaque;
	struct stat st;

	if (data->depth > FUTILS_MAX_DEPTH)
		error = futils__error_cannot_rmdir(
			path->ptr, "directory nesting too deep");

	else if ((error = p_lstat_posixly(path->ptr, &st)) < 0) {
		if (errno == ENOENT)
			error = 0;
		else if (errno == ENOTDIR) {
			/* asked to remove a/b/c/d/e and a/b is a normal file */
			if ((data->flags & GIT_RMDIR_REMOVE_BLOCKERS) != 0)
				error = futils__rm_first_parent(path, data->base);
			else
				futils__error_cannot_rmdir(
					path->ptr, "parent is not directory");
		}
		else
			error = git_path_set_error(errno, path->ptr, "rmdir");
	}

	else if (S_ISDIR(st.st_mode)) {
		data->depth++;

		error = git_path_direach(path, 0, futils__rmdir_recurs_foreach, data);

		data->depth--;

		if (error < 0)
			return error;

		if (data->depth == 0 && (data->flags & GIT_RMDIR_SKIP_ROOT) != 0)
			return error;

		if ((error = p_rmdir(path->ptr)) < 0) {
			if ((data->flags & GIT_RMDIR_SKIP_NONEMPTY) != 0 &&
				(errno == ENOTEMPTY || errno == EEXIST || errno == EBUSY))
				error = 0;
			else
				error = git_path_set_error(errno, path->ptr, "rmdir");
		}
	}

	else if ((data->flags & GIT_RMDIR_REMOVE_FILES) != 0) {
		if (p_unlink(path->ptr) < 0)
			error = git_path_set_error(errno, path->ptr, "remove");
	}

	else if ((data->flags & GIT_RMDIR_SKIP_NONEMPTY) == 0)
		error = futils__error_cannot_rmdir(path->ptr, "still present");

	return error;
}

static int futils__rmdir_empty_parent(void *opaque, const char *path)
{
	futils__rmdir_data *data = opaque;
	int error = 0;

	if (strlen(path) <= data->baselen)
		error = GIT_ITEROVER;

	else if (p_rmdir(path) < 0) {
		int en = errno;

		if (en == ENOENT || en == ENOTDIR) {
			/* do nothing */
		} else if ((data->flags & GIT_RMDIR_SKIP_NONEMPTY) == 0 &&
			en == EBUSY) {
			error = git_path_set_error(errno, path, "rmdir");
		} else if (en == ENOTEMPTY || en == EEXIST || en == EBUSY) {
			error = GIT_ITEROVER;
		} else {
			error = git_path_set_error(errno, path, "rmdir");
		}
	}

	return error;
}

int git_futils_rmdir_r(
	const char *path, const char *base, uint32_t flags)
{
	int error;
	git_str fullpath = GIT_STR_INIT;
	futils__rmdir_data data;

	/* build path and find "root" where we should start calling mkdir */
	if (git_path_join_unrooted(&fullpath, path, base, NULL) < 0)
		return -1;

	memset(&data, 0, sizeof(data));
	data.base    = base ? base : "";
	data.baselen = base ? strlen(base) : 0;
	data.flags   = flags;

	error = futils__rmdir_recurs_foreach(&data, &fullpath);

	/* remove now-empty parents if requested */
	if (!error && (flags & GIT_RMDIR_EMPTY_PARENTS) != 0)
		error = git_path_walk_up(
			&fullpath, base, futils__rmdir_empty_parent, &data);

	if (error == GIT_ITEROVER) {
		git_error_clear();
		error = 0;
	}

	git_str_dispose(&fullpath);

	return error;
}

int git_futils_fake_symlink(const char *target, const char *path)
{
	int retcode = GIT_ERROR;
	int fd = git_futils_creat_withpath(path, 0755, 0644);
	if (fd >= 0) {
		retcode = p_write(fd, target, strlen(target));
		p_close(fd);
	}
	return retcode;
}

static int cp_by_fd(int ifd, int ofd, bool close_fd_when_done)
{
	int error = 0;
	char buffer[FILEIO_BUFSIZE];
	ssize_t len = 0;

	while (!error && (len = p_read(ifd, buffer, sizeof(buffer))) > 0)
		/* p_write() does not have the same semantics as write().  It loops
		 * internally and will return 0 when it has completed writing.
		 */
		error = p_write(ofd, buffer, len);

	if (len < 0) {
		git_error_set(GIT_ERROR_OS, "read error while copying file");
		error = (int)len;
	}

	if (error < 0)
		git_error_set(GIT_ERROR_OS, "write error while copying file");

	if (close_fd_when_done) {
		p_close(ifd);
		p_close(ofd);
	}

	return error;
}

int git_futils_cp(const char *from, const char *to, mode_t filemode)
{
	int ifd, ofd;

	if ((ifd = git_futils_open_ro(from)) < 0)
		return ifd;

	if ((ofd = p_open(to, O_WRONLY | O_CREAT | O_EXCL, filemode)) < 0) {
		p_close(ifd);
		return git_path_set_error(errno, to, "open for writing");
	}

	return cp_by_fd(ifd, ofd, true);
}

int git_futils_touch(const char *path, time_t *when)
{
	struct p_timeval times[2];
	int ret;

	times[0].tv_sec =  times[1].tv_sec  = when ? *when : time(NULL);
	times[0].tv_usec = times[1].tv_usec = 0;

	ret = p_utimes(path, times);

	return (ret < 0) ? git_path_set_error(errno, path, "touch") : 0;
}

static int cp_link(const char *from, const char *to, size_t link_size)
{
	int error = 0;
	ssize_t read_len;
	char *link_data;
	size_t alloc_size;

	GIT_ERROR_CHECK_ALLOC_ADD(&alloc_size, link_size, 1);
	link_data = git__malloc(alloc_size);
	GIT_ERROR_CHECK_ALLOC(link_data);

	read_len = p_readlink(from, link_data, link_size);
	if (read_len != (ssize_t)link_size) {
		git_error_set(GIT_ERROR_OS, "failed to read symlink data for '%s'", from);
		error = -1;
	}
	else {
		link_data[read_len] = '\0';

		if (p_symlink(link_data, to) < 0) {
			git_error_set(GIT_ERROR_OS, "could not symlink '%s' as '%s'",
				link_data, to);
			error = -1;
		}
	}

	git__free(link_data);
	return error;
}

typedef struct {
	const char *to_root;
	git_str to;
	ssize_t from_prefix;
	uint32_t flags;
	uint32_t mkdir_flags;
	mode_t dirmode;
} cp_r_info;

#define GIT_CPDIR__MKDIR_DONE_FOR_TO_ROOT (1u << 10)

static int _cp_r_mkdir(cp_r_info *info, git_str *from)
{
	int error = 0;

	/* create root directory the first time we need to create a directory */
	if ((info->flags & GIT_CPDIR__MKDIR_DONE_FOR_TO_ROOT) == 0) {
		error = git_futils_mkdir(
			info->to_root, info->dirmode,
			(info->flags & GIT_CPDIR_CHMOD_DIRS) ? GIT_MKDIR_CHMOD : 0);

		info->flags |= GIT_CPDIR__MKDIR_DONE_FOR_TO_ROOT;
	}

	/* create directory with root as base to prevent excess chmods */
	if (!error)
		error = git_futils_mkdir_relative(
			from->ptr + info->from_prefix, info->to_root,
			info->dirmode, info->mkdir_flags, NULL);

	return error;
}

static int _cp_r_callback(void *ref, git_str *from)
{
	int error = 0;
	cp_r_info *info = ref;
	struct stat from_st, to_st;
	bool exists = false;

	if ((info->flags & GIT_CPDIR_COPY_DOTFILES) == 0 &&
		from->ptr[git_path_basename_offset(from)] == '.')
		return 0;

	if ((error = git_str_joinpath(
			&info->to, info->to_root, from->ptr + info->from_prefix)) < 0)
		return error;

	if (!(error = git_path_lstat(info->to.ptr, &to_st)))
		exists = true;
	else if (error != GIT_ENOTFOUND)
		return error;
	else {
		git_error_clear();
		error = 0;
	}

	if ((error = git_path_lstat(from->ptr, &from_st)) < 0)
		return error;

	if (S_ISDIR(from_st.st_mode)) {
		mode_t oldmode = info->dirmode;

		/* if we are not chmod'ing, then overwrite dirmode */
		if ((info->flags & GIT_CPDIR_CHMOD_DIRS) == 0)
			info->dirmode = from_st.st_mode;

		/* make directory now if CREATE_EMPTY_DIRS is requested and needed */
		if (!exists && (info->flags & GIT_CPDIR_CREATE_EMPTY_DIRS) != 0)
			error = _cp_r_mkdir(info, from);

		/* recurse onto target directory */
		if (!error && (!exists || S_ISDIR(to_st.st_mode)))
			error = git_path_direach(from, 0, _cp_r_callback, info);

		if (oldmode != 0)
			info->dirmode = oldmode;

		return error;
	}

	if (exists) {
		if ((info->flags & GIT_CPDIR_OVERWRITE) == 0)
			return 0;

		if (p_unlink(info->to.ptr) < 0) {
			git_error_set(GIT_ERROR_OS, "cannot overwrite existing file '%s'",
				info->to.ptr);
			return GIT_EEXISTS;
		}
	}

	/* Done if this isn't a regular file or a symlink */
	if (!S_ISREG(from_st.st_mode) &&
		(!S_ISLNK(from_st.st_mode) ||
		 (info->flags & GIT_CPDIR_COPY_SYMLINKS) == 0))
		return 0;

	/* Make container directory on demand if needed */
	if ((info->flags & GIT_CPDIR_CREATE_EMPTY_DIRS) == 0 &&
		(error = _cp_r_mkdir(info, from)) < 0)
		return error;

	/* make symlink or regular file */
	if (info->flags & GIT_CPDIR_LINK_FILES) {
		if ((error = p_link(from->ptr, info->to.ptr)) < 0)
			git_error_set(GIT_ERROR_OS, "failed to link '%s'", from->ptr);
	} else if (S_ISLNK(from_st.st_mode)) {
		error = cp_link(from->ptr, info->to.ptr, (size_t)from_st.st_size);
	} else {
		mode_t usemode = from_st.st_mode;

		if ((info->flags & GIT_CPDIR_SIMPLE_TO_MODE) != 0)
			usemode = GIT_PERMS_FOR_WRITE(usemode);

		error = git_futils_cp(from->ptr, info->to.ptr, usemode);
	}

	return error;
}

int git_futils_cp_r(
	const char *from,
	const char *to,
	uint32_t flags,
	mode_t dirmode)
{
	int error;
	git_str path = GIT_STR_INIT;
	cp_r_info info;

	if (git_str_joinpath(&path, from, "") < 0) /* ensure trailing slash */
		return -1;

	memset(&info, 0, sizeof(info));
	info.to_root = to;
	info.flags   = flags;
	info.dirmode = dirmode;
	info.from_prefix = path.size;
	git_str_init(&info.to, 0);

	/* precalculate mkdir flags */
	if ((flags & GIT_CPDIR_CREATE_EMPTY_DIRS) == 0) {
		/* if not creating empty dirs, then use mkdir to create the path on
		 * demand right before files are copied.
		 */
		info.mkdir_flags = GIT_MKDIR_PATH | GIT_MKDIR_SKIP_LAST;
		if ((flags & GIT_CPDIR_CHMOD_DIRS) != 0)
			info.mkdir_flags |= GIT_MKDIR_CHMOD_PATH;
	} else {
		/* otherwise, we will do simple mkdir as directories are encountered */
		info.mkdir_flags =
			((flags & GIT_CPDIR_CHMOD_DIRS) != 0) ? GIT_MKDIR_CHMOD : 0;
	}

	error = _cp_r_callback(&info, &path);

	git_str_dispose(&path);
	git_str_dispose(&info.to);

	return error;
}

int git_futils_filestamp_check(
	git_futils_filestamp *stamp, const char *path)
{
	struct stat st;

	/* if the stamp is NULL, then always reload */
	if (stamp == NULL)
		return 1;

	if (p_stat(path, &st) < 0)
		return GIT_ENOTFOUND;

	if (stamp->mtime.tv_sec == st.st_mtime &&
#if defined(GIT_USE_NSEC)
		stamp->mtime.tv_nsec == st.st_mtime_nsec &&
#endif
		stamp->size  == (uint64_t)st.st_size   &&
		stamp->ino   == (unsigned int)st.st_ino)
		return 0;

	stamp->mtime.tv_sec = st.st_mtime;
#if defined(GIT_USE_NSEC)
	stamp->mtime.tv_nsec = st.st_mtime_nsec;
#endif
	stamp->size  = (uint64_t)st.st_size;
	stamp->ino   = (unsigned int)st.st_ino;

	return 1;
}

void git_futils_filestamp_set(
	git_futils_filestamp *target, const git_futils_filestamp *source)
{
	if (source)
		memcpy(target, source, sizeof(*target));
	else
		memset(target, 0, sizeof(*target));
}


void git_futils_filestamp_set_from_stat(
	git_futils_filestamp *stamp, struct stat *st)
{
	if (st) {
		stamp->mtime.tv_sec = st->st_mtime;
#if defined(GIT_USE_NSEC)
		stamp->mtime.tv_nsec = st->st_mtime_nsec;
#else
		stamp->mtime.tv_nsec = 0;
#endif
		stamp->size  = (uint64_t)st->st_size;
		stamp->ino   = (unsigned int)st->st_ino;
	} else {
		memset(stamp, 0, sizeof(*stamp));
	}
}

int git_futils_fsync_dir(const char *path)
{
#ifdef GIT_WIN32
	GIT_UNUSED(path);
	return 0;
#else
	int fd, error = -1;

	if ((fd = p_open(path, O_RDONLY)) < 0) {
		git_error_set(GIT_ERROR_OS, "failed to open directory '%s' for fsync", path);
		return -1;
	}

	if ((error = p_fsync(fd)) < 0)
		git_error_set(GIT_ERROR_OS, "failed to fsync directory '%s'", path);

	p_close(fd);
	return error;
#endif
}

int git_futils_fsync_parent(const char *path)
{
	char *parent;
	int error;

	if ((parent = git_path_dirname(path)) == NULL)
		return -1;

	error = git_futils_fsync_dir(parent);
	git__free(parent);
	return error;
}<|MERGE_RESOLUTION|>--- conflicted
+++ resolved
@@ -177,25 +177,16 @@
 }
 
 int git_futils_readbuffer_updated(
-<<<<<<< HEAD
-	git_buf *out,
+	git_str *out,
 	const char *path,
 	unsigned char checksum[GIT_HASH_SHA1_SIZE],
 	int *updated)
-=======
-	git_str *out, const char *path, git_oid *checksum, int *updated)
->>>>>>> fe07fa64
 {
 	int error;
 	git_file fd;
 	struct stat st;
-<<<<<<< HEAD
-	git_buf buf = GIT_BUF_INIT;
+	git_str buf = GIT_STR_INIT;
 	unsigned char checksum_new[GIT_HASH_SHA1_SIZE];
-=======
-	git_str buf = GIT_STR_INIT;
-	git_oid checksum_new;
->>>>>>> fe07fa64
 
 	GIT_ASSERT_ARG(out);
 	GIT_ASSERT_ARG(path && *path);
@@ -228,26 +219,17 @@
 	p_close(fd);
 
 	if (checksum) {
-<<<<<<< HEAD
 		if ((error = git_hash_buf(checksum_new, buf.ptr, buf.size, GIT_HASH_ALGORITHM_SHA1)) < 0) {
-			git_buf_dispose(&buf);
-=======
-		if ((error = git_hash_buf(&checksum_new, buf.ptr, buf.size)) < 0) {
 			git_str_dispose(&buf);
->>>>>>> fe07fa64
 			return error;
 		}
 
 		/*
 		 * If we were given a checksum, we only want to use it if it's different
 		 */
-<<<<<<< HEAD
 		if (!memcmp(checksum, checksum_new, GIT_HASH_SHA1_SIZE)) {
-			git_buf_dispose(&buf);
-=======
-		if (!git_oid__cmp(checksum, &checksum_new)) {
 			git_str_dispose(&buf);
->>>>>>> fe07fa64
+
 			if (updated)
 				*updated = 0;
 

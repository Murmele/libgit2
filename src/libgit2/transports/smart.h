--- conflicted
+++ resolved
@@ -33,12 +33,9 @@
 #define GIT_CAP_SYMREF "symref"
 #define GIT_CAP_WANT_TIP_SHA1 "allow-tip-sha1-in-want"
 #define GIT_CAP_WANT_REACHABLE_SHA1 "allow-reachable-sha1-in-want"
-<<<<<<< HEAD
 #define GIT_CAP_SHALLOW "shallow"
-=======
 #define GIT_CAP_OBJECT_FORMAT "object-format="
 #define GIT_CAP_AGENT "agent="
->>>>>>> d066d0d9
 
 extern bool git_smart__ofs_delta_enabled;
 
@@ -146,14 +143,10 @@
 	             report_status:1,
 	             thin_pack:1,
 	             want_tip_sha1:1,
-<<<<<<< HEAD
 	             want_reachable_sha1:1,
 				 shallow:1;
-=======
-	             want_reachable_sha1:1;
 	char *object_format;
 	char *agent;
->>>>>>> d066d0d9
 } transport_smart_caps;
 
 typedef int (*packetsize_cb)(size_t received, void *payload);

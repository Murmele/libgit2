--- conflicted
+++ resolved
@@ -209,7 +209,6 @@
     return (c == ' ' || c == '\t' || c == '\n' || c == '\f' || c == '\r' || c == '\v');
 }
 
-<<<<<<< HEAD
 GIT_INLINE(int) git__time_cmp(const git_time *a, const git_time *b)
 {
    /* Adjust for time zones. Times are in seconds, offsets are in minutes. */
@@ -217,7 +216,6 @@
    return (int)(adjusted_a - b->time);
 }
 
-=======
 GIT_INLINE(bool) git__iswildcard(int c)
 {
 	return (c == '*' || c == '?' || c == '[');
@@ -232,5 +230,4 @@
  */
 extern int git__parse_bool(int *out, const char *value);
 
->>>>>>> 01dbe273
 #endif /* INCLUDE_util_h__ */
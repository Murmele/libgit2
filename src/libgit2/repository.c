/*
 * Copyright (C) the libgit2 contributors. All rights reserved.
 *
 * This file is part of libgit2, distributed under the GNU GPL v2 with
 * a Linking Exception. For full terms see the included COPYING file.
 */

#include "repository.h"

#include <ctype.h>

#include "git2/object.h"
#include "git2/sys/repository.h"

#include "buf.h"
#include "common.h"
#include "commit.h"
#include "grafts.h"
#include "tag.h"
#include "blob.h"
#include "futils.h"
#include "sysdir.h"
#include "filebuf.h"
#include "index.h"
#include "config.h"
#include "refs.h"
#include "filter.h"
#include "odb.h"
#include "refdb.h"
#include "remote.h"
#include "merge.h"
#include "diff_driver.h"
#include "annotated_commit.h"
#include "submodule.h"
#include "worktree.h"
#include "path.h"
#include "strmap.h"

#ifdef GIT_WIN32
# include "win32/w32_util.h"
#endif

bool git_repository__validate_ownership = true;
bool git_repository__fsync_gitdir = false;

static const struct {
    git_repository_item_t parent;
	git_repository_item_t fallback;
    const char *name;
    bool directory;
} items[] = {
	{ GIT_REPOSITORY_ITEM_GITDIR, GIT_REPOSITORY_ITEM__LAST, NULL, true },
	{ GIT_REPOSITORY_ITEM_WORKDIR, GIT_REPOSITORY_ITEM__LAST, NULL, true },
	{ GIT_REPOSITORY_ITEM_COMMONDIR, GIT_REPOSITORY_ITEM__LAST, NULL, true },
	{ GIT_REPOSITORY_ITEM_GITDIR, GIT_REPOSITORY_ITEM__LAST, "index", false },
	{ GIT_REPOSITORY_ITEM_COMMONDIR, GIT_REPOSITORY_ITEM_GITDIR, "objects", true },
	{ GIT_REPOSITORY_ITEM_COMMONDIR, GIT_REPOSITORY_ITEM_GITDIR, "refs", true },
	{ GIT_REPOSITORY_ITEM_COMMONDIR, GIT_REPOSITORY_ITEM_GITDIR, "packed-refs", false },
	{ GIT_REPOSITORY_ITEM_COMMONDIR, GIT_REPOSITORY_ITEM_GITDIR, "remotes", true },
	{ GIT_REPOSITORY_ITEM_COMMONDIR, GIT_REPOSITORY_ITEM_GITDIR, "config", false },
	{ GIT_REPOSITORY_ITEM_COMMONDIR, GIT_REPOSITORY_ITEM_GITDIR, "info", true },
	{ GIT_REPOSITORY_ITEM_COMMONDIR, GIT_REPOSITORY_ITEM_GITDIR, "hooks", true },
	{ GIT_REPOSITORY_ITEM_COMMONDIR, GIT_REPOSITORY_ITEM_GITDIR, "logs", true },
	{ GIT_REPOSITORY_ITEM_GITDIR, GIT_REPOSITORY_ITEM__LAST, "modules", true },
	{ GIT_REPOSITORY_ITEM_COMMONDIR, GIT_REPOSITORY_ITEM_GITDIR, "worktrees", true }
};

static int check_repositoryformatversion(int *version, git_config *config);
static int check_extensions(git_config *config, int version);
static int load_global_config(git_config **config);
static int load_objectformat(git_repository *repo, git_config *config);

#define GIT_COMMONDIR_FILE "commondir"
#define GIT_GITDIR_FILE "gitdir"

#define GIT_FILE_CONTENT_PREFIX "gitdir:"

#define GIT_BRANCH_DEFAULT "master"

#define GIT_REPO_VERSION_DEFAULT 0
#define GIT_REPO_VERSION_MAX 1

git_str git_repository__reserved_names_win32[] = {
	{ DOT_GIT, 0, CONST_STRLEN(DOT_GIT) },
	{ GIT_DIR_SHORTNAME, 0, CONST_STRLEN(GIT_DIR_SHORTNAME) }
};
size_t git_repository__reserved_names_win32_len = 2;

git_str git_repository__reserved_names_posix[] = {
	{ DOT_GIT, 0, CONST_STRLEN(DOT_GIT) },
};
size_t git_repository__reserved_names_posix_len = 1;

static void set_odb(git_repository *repo, git_odb *odb)
{
	if (odb) {
		GIT_REFCOUNT_OWN(odb, repo);
		GIT_REFCOUNT_INC(odb);
	}

	if ((odb = git_atomic_swap(repo->_odb, odb)) != NULL) {
		GIT_REFCOUNT_OWN(odb, NULL);
		git_odb_free(odb);
	}
}

static void set_refdb(git_repository *repo, git_refdb *refdb)
{
	if (refdb) {
		GIT_REFCOUNT_OWN(refdb, repo);
		GIT_REFCOUNT_INC(refdb);
	}

	if ((refdb = git_atomic_swap(repo->_refdb, refdb)) != NULL) {
		GIT_REFCOUNT_OWN(refdb, NULL);
		git_refdb_free(refdb);
	}
}

static void set_config(git_repository *repo, git_config *config)
{
	if (config) {
		GIT_REFCOUNT_OWN(config, repo);
		GIT_REFCOUNT_INC(config);
	}

	if ((config = git_atomic_swap(repo->_config, config)) != NULL) {
		GIT_REFCOUNT_OWN(config, NULL);
		git_config_free(config);
	}

	git_repository__configmap_lookup_cache_clear(repo);
}

static void set_index(git_repository *repo, git_index *index)
{
	if (index) {
		GIT_REFCOUNT_OWN(index, repo);
		GIT_REFCOUNT_INC(index);
	}

	if ((index = git_atomic_swap(repo->_index, index)) != NULL) {
		GIT_REFCOUNT_OWN(index, NULL);
		git_index_free(index);
	}
}

int git_repository__cleanup(git_repository *repo)
{
	GIT_ASSERT_ARG(repo);

	git_repository_submodule_cache_clear(repo);
	git_cache_clear(&repo->objects);
	git_attr_cache_flush(repo);
	git_grafts_free(repo->grafts);
	git_grafts_free(repo->shallow_grafts);

	set_config(repo, NULL);
	set_index(repo, NULL);
	set_odb(repo, NULL);
	set_refdb(repo, NULL);

	return 0;
}

void git_repository_free(git_repository *repo)
{
	size_t i;

	if (repo == NULL)
		return;

	git_repository__cleanup(repo);

	git_cache_dispose(&repo->objects);

	git_diff_driver_registry_free(repo->diff_drivers);
	repo->diff_drivers = NULL;

	for (i = 0; i < repo->reserved_names.size; i++)
		git_str_dispose(git_array_get(repo->reserved_names, i));
	git_array_clear(repo->reserved_names);

	git__free(repo->gitlink);
	git__free(repo->gitdir);
	git__free(repo->commondir);
	git__free(repo->workdir);
	git__free(repo->namespace);
	git__free(repo->ident_name);
	git__free(repo->ident_email);

	git__memzero(repo, sizeof(*repo));
	git__free(repo);
}

/* Check if we have a separate commondir (e.g. we have a worktree) */
static int lookup_commondir(bool *separate, git_str *commondir, git_str *repository_path)
{
	git_str common_link  = GIT_STR_INIT;
	int error;

	/*
	 * If there's no commondir file, the repository path is the
	 * common path, but it needs a trailing slash.
	 */
	if (!git_fs_path_contains_file(repository_path, GIT_COMMONDIR_FILE)) {
		if ((error = git_str_set(commondir, repository_path->ptr, repository_path->size)) == 0)
		    error = git_fs_path_to_dir(commondir);

		*separate = false;
		goto done;
	}

	*separate = true;

	if ((error = git_str_joinpath(&common_link, repository_path->ptr, GIT_COMMONDIR_FILE)) < 0 ||
	    (error = git_futils_readbuffer(&common_link, common_link.ptr)) < 0)
		goto done;

	git_str_rtrim(&common_link);
	if (git_fs_path_is_relative(common_link.ptr)) {
		if ((error = git_str_joinpath(commondir, repository_path->ptr, common_link.ptr)) < 0)
			goto done;
	} else {
		git_str_swap(commondir, &common_link);
	}

	git_str_dispose(&common_link);

	/* Make sure the commondir path always has a trailing slash */
	error = git_fs_path_prettify_dir(commondir, commondir->ptr, NULL);

done:
	return error;
}

GIT_INLINE(int) validate_repo_path(git_str *path)
{
	/*
	 * The longest static path in a repository (or commondir) is the
	 * packed refs file.  (Loose refs may be longer since they
	 * include the reference name, but will be validated when the
	 * path is constructed.)
	 */
	static size_t suffix_len =
		CONST_STRLEN("objects/pack/pack-.pack.lock") +
		GIT_OID_MAX_HEXSIZE;

	return git_fs_path_validate_str_length_with_suffix(
		path, suffix_len);
}

/*
 * Git repository open methods
 *
 * Open a repository object from its path
 */
static int is_valid_repository_path(bool *out, git_str *repository_path, git_str *common_path)
{
	bool separate_commondir = false;
	int error;

	*out = false;

	if ((error = lookup_commondir(&separate_commondir, common_path, repository_path)) < 0)
		return error;

	/* Ensure HEAD file exists */
	if (git_fs_path_contains_file(repository_path, GIT_HEAD_FILE) == false)
		return 0;

	/* Check files in common dir */
	if (git_fs_path_contains_dir(common_path, GIT_OBJECTS_DIR) == false)
		return 0;
	if (git_fs_path_contains_dir(common_path, GIT_REFS_DIR) == false)
		return 0;

	/* Ensure the repo (and commondir) are valid paths */
	if ((error = validate_repo_path(common_path)) < 0 ||
	    (separate_commondir &&
	     (error = validate_repo_path(repository_path)) < 0))
		return error;

	*out = true;
	return 0;
}

static git_repository *repository_alloc(void)
{
	git_repository *repo = git__calloc(1, sizeof(git_repository));

	if (repo == NULL ||
		git_cache_init(&repo->objects) < 0)
		goto on_error;

	git_array_init_to_size(repo->reserved_names, 4);
	if (!repo->reserved_names.ptr)
		goto on_error;

	/* set all the entries in the configmap cache to `unset` */
	git_repository__configmap_lookup_cache_clear(repo);

	return repo;

on_error:
	if (repo)
		git_cache_dispose(&repo->objects);

	git__free(repo);
	return NULL;
}

int git_repository_new(git_repository **out)
{
	git_repository *repo;

	*out = repo = repository_alloc();
	GIT_ERROR_CHECK_ALLOC(repo);

	repo->is_bare = 1;
	repo->is_worktree = 0;

	return 0;
}

static int load_config_data(git_repository *repo, const git_config *config)
{
	int is_bare;

	int err = git_config_get_bool(&is_bare, config, "core.bare");
	if (err < 0 && err != GIT_ENOTFOUND)
		return err;

	/* Try to figure out if it's bare, default to non-bare if it's not set */
	if (err != GIT_ENOTFOUND)
		repo->is_bare = is_bare && !repo->is_worktree;
	else
		repo->is_bare = 0;

	return 0;
}

static int load_workdir(git_repository *repo, git_config *config, git_str *parent_path)
{
	int error;
	git_config_entry *ce;
	git_str worktree = GIT_STR_INIT;
	git_str path = GIT_STR_INIT;

	if (repo->is_bare)
		return 0;

	if ((error = git_config__lookup_entry(
			&ce, config, "core.worktree", false)) < 0)
		return error;

	if (repo->is_worktree) {
		char *gitlink = git_worktree__read_link(repo->gitdir, GIT_GITDIR_FILE);
		if (!gitlink) {
			error = -1;
			goto cleanup;
		}

		git_str_attach(&worktree, gitlink, 0);

		if ((git_fs_path_dirname_r(&worktree, worktree.ptr)) < 0 ||
		    git_fs_path_to_dir(&worktree) < 0) {
			error = -1;
			goto cleanup;
		}

		repo->workdir = git_str_detach(&worktree);
	}
	else if (ce && ce->value) {
		if ((error = git_fs_path_prettify_dir(
				&worktree, ce->value, repo->gitdir)) < 0)
			goto cleanup;

		repo->workdir = git_str_detach(&worktree);
	}
	else if (parent_path && git_fs_path_isdir(parent_path->ptr))
		repo->workdir = git_str_detach(parent_path);
	else {
		if (git_fs_path_dirname_r(&worktree, repo->gitdir) < 0 ||
		    git_fs_path_to_dir(&worktree) < 0) {
			error = -1;
			goto cleanup;
		}

		repo->workdir = git_str_detach(&worktree);
	}

	GIT_ERROR_CHECK_ALLOC(repo->workdir);
cleanup:
	git_str_dispose(&path);
	git_config_entry_free(ce);
	return error;
}

/*
 * This function returns furthest offset into path where a ceiling dir
 * is found, so we can stop processing the path at that point.
 *
 * Note: converting this to use git_strs instead of GIT_PATH_MAX buffers on
 * the stack could remove directories name limits, but at the cost of doing
 * repeated malloc/frees inside the loop below, so let's not do it now.
 */
static size_t find_ceiling_dir_offset(
	const char *path,
	const char *ceiling_directories)
{
	char buf[GIT_PATH_MAX + 1];
	char buf2[GIT_PATH_MAX + 1];
	const char *ceil, *sep;
	size_t len, max_len = 0, min_len;

	GIT_ASSERT_ARG(path);

	min_len = (size_t)(git_fs_path_root(path) + 1);

	if (ceiling_directories == NULL || min_len == 0)
		return min_len;

	for (sep = ceil = ceiling_directories; *sep; ceil = sep + 1) {
		for (sep = ceil; *sep && *sep != GIT_PATH_LIST_SEPARATOR; sep++);
		len = sep - ceil;

		if (len == 0 || len >= sizeof(buf) || git_fs_path_root(ceil) == -1)
			continue;

		strncpy(buf, ceil, len);
		buf[len] = '\0';

		if (p_realpath(buf, buf2) == NULL)
			continue;

		len = strlen(buf2);
		if (len > 0 && buf2[len-1] == '/')
			buf[--len] = '\0';

		if (!strncmp(path, buf2, len) &&
			(path[len] == '/' || !path[len]) &&
			len > max_len)
		{
			max_len = len;
		}
	}

	return (max_len <= min_len ? min_len : max_len);
}

/*
 * Read the contents of `file_path` and set `path_out` to the repo dir that
 * it points to.  Before calling, set `path_out` to the base directory that
 * should be used if the contents of `file_path` are a relative path.
 */
static int read_gitfile(git_str *path_out, const char *file_path)
{
	int     error = 0;
	git_str file = GIT_STR_INIT;
	size_t  prefix_len = strlen(GIT_FILE_CONTENT_PREFIX);

	GIT_ASSERT_ARG(path_out);
	GIT_ASSERT_ARG(file_path);

	if (git_futils_readbuffer(&file, file_path) < 0)
		return -1;

	git_str_rtrim(&file);
	/* apparently on Windows, some people use backslashes in paths */
	git_fs_path_mkposix(file.ptr);

	if (git_str_len(&file) <= prefix_len ||
		memcmp(git_str_cstr(&file), GIT_FILE_CONTENT_PREFIX, prefix_len) != 0)
	{
		git_error_set(GIT_ERROR_REPOSITORY,
			"the `.git` file at '%s' is malformed", file_path);
		error = -1;
	}
	else if ((error = git_fs_path_dirname_r(path_out, file_path)) >= 0) {
		const char *gitlink = git_str_cstr(&file) + prefix_len;
		while (*gitlink && git__isspace(*gitlink)) gitlink++;

		error = git_fs_path_prettify_dir(
			path_out, gitlink, git_str_cstr(path_out));
	}

	git_str_dispose(&file);
	return error;
}

typedef struct {
	const char *repo_path;
	git_str tmp;
	bool *is_safe;
} validate_ownership_data;

static int validate_ownership_cb(const git_config_entry *entry, void *payload)
{
	validate_ownership_data *data = payload;

	if (strcmp(entry->value, "") == 0) {
		*data->is_safe = false;
	} else if (strcmp(entry->value, "*") == 0) {
		*data->is_safe = true;
	} else {
		const char *test_path = entry->value;

#ifdef GIT_WIN32
		/*
		 * Git for Windows does some truly bizarre things with
		 * paths that start with a forward slash; and expects you
		 * to escape that with `%(prefix)`. This syntax generally
		 * means to add the prefix that Git was installed to -- eg
		 * `/usr/local` -- unless it's an absolute path, in which
		 * case the leading `%(prefix)/` is just removed. And Git
		 * for Windows expects you to use this syntax for absolute
		 * Unix-style paths (in "Git Bash" or Windows Subsystem for
		 * Linux).
		 *
		 * Worse, the behavior used to be that a leading `/` was
		 * not absolute. It would indicate that Git for Windows
		 * should add the prefix. So `//` is required for absolute
		 * Unix-style paths. Yes, this is truly horrifying.
		 *
		 * Emulate that behavior, I guess, but only for absolute
		 * paths. We won't deal with the Git install prefix. Also,
		 * give WSL users an escape hatch where they don't have to
		 * think about this and can use the literal path that the
		 * filesystem APIs provide (`//wsl.localhost/...`).
		 */
		if (strncmp(test_path, "%(prefix)//", strlen("%(prefix)//")) == 0)
			test_path += strlen("%(prefix)/");
		else if (strncmp(test_path, "//", 2) == 0 &&
		         strncmp(test_path, "//wsl.localhost/", strlen("//wsl.localhost/")) != 0)
			test_path++;
#endif

		if (git_fs_path_prettify_dir(&data->tmp, test_path, NULL) == 0 &&
		    strcmp(data->tmp.ptr, data->repo_path) == 0)
			*data->is_safe = true;
	}

	return 0;
}

static int validate_ownership_config(bool *is_safe, const char *path)
{
	validate_ownership_data ownership_data = {
		path, GIT_STR_INIT, is_safe
	};
	git_config *config;
	int error;

	if (load_global_config(&config) != 0)
		return 0;

	error = git_config_get_multivar_foreach(config,
		"safe.directory", NULL,
		validate_ownership_cb,
		&ownership_data);

	if (error == GIT_ENOTFOUND)
		error = 0;

	git_config_free(config);
	git_str_dispose(&ownership_data.tmp);

	return error;
}

static int validate_ownership_path(bool *is_safe, const char *path)
{
	git_fs_path_owner_t owner_level =
		GIT_FS_PATH_OWNER_CURRENT_USER |
		GIT_FS_PATH_USER_IS_ADMINISTRATOR |
		GIT_FS_PATH_OWNER_RUNNING_SUDO;
	int error = 0;

	if (path)
		error = git_fs_path_owner_is(is_safe, path, owner_level);

	if (error == GIT_ENOTFOUND) {
		*is_safe = true;
		error = 0;
	} else if (error == GIT_EINVALID) {
		*is_safe = false;
		error = 0;
	}

	return error;
}

static int validate_ownership(git_repository *repo)
{
	const char *validation_paths[3] = { NULL }, *path;
	size_t validation_len = 0, i;
	bool is_safe = false;
	int error = 0;

	/*
	 * If there's a worktree, validate the permissions to it *and*
	 * the git directory, and use the worktree as the configuration
	 * key for allowlisting the directory. In a bare setup, only
	 * look at the gitdir and use that as the allowlist. So we
	 * examine all `validation_paths` but use only the first as
	 * the configuration lookup.
	 */

	if (repo->workdir)
		validation_paths[validation_len++] = repo->workdir;

	if (repo->gitlink)
		validation_paths[validation_len++] = repo->gitlink;

	validation_paths[validation_len++] = repo->gitdir;

	for (i = 0; i < validation_len; i++) {
		path = validation_paths[i];

		if ((error = validate_ownership_path(&is_safe, path)) < 0)
			goto done;

		if (!is_safe)
			break;
	}

	if (is_safe ||
	    (error = validate_ownership_config(&is_safe, validation_paths[0])) < 0)
		goto done;

	if (!is_safe) {
		git_error_set(GIT_ERROR_CONFIG,
			"repository path '%s' is not owned by current user",
			path);
		error = GIT_EOWNER;
	}

done:
	return error;
}

static int find_repo(
	git_str *gitdir_path,
	git_str *workdir_path,
	git_str *gitlink_path,
	git_str *commondir_path,
	const char *start_path,
	uint32_t flags,
	const char *ceiling_dirs)
{
	git_str path = GIT_STR_INIT;
	git_str repo_link = GIT_STR_INIT;
	git_str common_link = GIT_STR_INIT;
	struct stat st;
	dev_t initial_device = 0;
	int min_iterations;
	bool in_dot_git, is_valid;
	size_t ceiling_offset = 0;
	int error;

	git_str_clear(gitdir_path);

	error = git_fs_path_prettify(&path, start_path, NULL);
	if (error < 0)
		return error;

	/* in_dot_git toggles each loop:
	 * /a/b/c/.git, /a/b/c, /a/b/.git, /a/b, /a/.git, /a
	 * With GIT_REPOSITORY_OPEN_BARE or GIT_REPOSITORY_OPEN_NO_DOTGIT, we
	 * assume we started with /a/b/c.git and don't append .git the first
	 * time through.
	 * min_iterations indicates the number of iterations left before going
	 * further counts as a search. */
	if (flags & (GIT_REPOSITORY_OPEN_BARE | GIT_REPOSITORY_OPEN_NO_DOTGIT)) {
		in_dot_git = true;
		min_iterations = 1;
	} else {
		in_dot_git = false;
		min_iterations = 2;
	}

	for (;;) {
		if (!(flags & GIT_REPOSITORY_OPEN_NO_DOTGIT)) {
			if (!in_dot_git) {
				if ((error = git_str_joinpath(&path, path.ptr, DOT_GIT)) < 0)
					goto out;
			}
			in_dot_git = !in_dot_git;
		}

		if (p_stat(path.ptr, &st) == 0) {
			/* check that we have not crossed device boundaries */
			if (initial_device == 0)
				initial_device = st.st_dev;
			else if (st.st_dev != initial_device &&
				 !(flags & GIT_REPOSITORY_OPEN_CROSS_FS))
				break;

			if (S_ISDIR(st.st_mode)) {
				if ((error = is_valid_repository_path(&is_valid, &path, &common_link)) < 0)
					goto out;

				if (is_valid) {
					if ((error = git_fs_path_to_dir(&path)) < 0 ||
					    (error = git_str_set(gitdir_path, path.ptr, path.size)) < 0)
						goto out;

					if (gitlink_path)
						if ((error = git_str_attach(gitlink_path, git_worktree__read_link(path.ptr, GIT_GITDIR_FILE), 0)) < 0)
							goto out;
					if (commondir_path)
						git_str_swap(&common_link, commondir_path);

					break;
				}
			} else if (S_ISREG(st.st_mode) && git__suffixcmp(path.ptr, "/" DOT_GIT) == 0) {
				if ((error = read_gitfile(&repo_link, path.ptr)) < 0 ||
				    (error = is_valid_repository_path(&is_valid, &repo_link, &common_link)) < 0)
					goto out;

				if (is_valid) {
					git_str_swap(gitdir_path, &repo_link);

					if (gitlink_path)
						if ((error = git_str_put(gitlink_path, path.ptr, path.size)) < 0)
							goto out;
					if (commondir_path)
						git_str_swap(&common_link, commondir_path);
				}
				break;
			}
		}

		/* Move up one directory. If we're in_dot_git, we'll search the
		 * parent itself next. If we're !in_dot_git, we'll search .git
		 * in the parent directory next (added at the top of the loop). */
		if ((error = git_fs_path_dirname_r(&path, path.ptr)) < 0)
			goto out;

		/* Once we've checked the directory (and .git if applicable),
		 * find the ceiling for a search. */
		if (min_iterations && (--min_iterations == 0))
			ceiling_offset = find_ceiling_dir_offset(path.ptr, ceiling_dirs);

		/* Check if we should stop searching here. */
		if (min_iterations == 0 &&
		    (path.ptr[ceiling_offset] == 0 || (flags & GIT_REPOSITORY_OPEN_NO_SEARCH)))
			break;
	}

	if (workdir_path && !(flags & GIT_REPOSITORY_OPEN_BARE)) {
		if (!git_str_len(gitdir_path))
			git_str_clear(workdir_path);
		else if ((error = git_fs_path_dirname_r(workdir_path, path.ptr)) < 0 ||
			 (error = git_fs_path_to_dir(workdir_path)) < 0)
			goto out;
	}

	/* If we didn't find the repository, and we don't have any other error
	 * to report, report that. */
	if (!git_str_len(gitdir_path)) {
		git_error_set(GIT_ERROR_REPOSITORY, "could not find repository from '%s'", start_path);
		error = GIT_ENOTFOUND;
		goto out;
	}

out:
	git_str_dispose(&path);
	git_str_dispose(&repo_link);
	git_str_dispose(&common_link);
	return error;
}

<<<<<<< HEAD
static int load_grafts(git_repository *repo)
{
	git_str path = GIT_STR_INIT;
	int error;

	if ((error = git_repository__item_path(&path, repo, GIT_REPOSITORY_ITEM_INFO)) < 0 ||
	    (error = git_str_joinpath(&path, path.ptr, "grafts")) < 0 ||
	    (error = git_grafts_from_file(&repo->grafts, path.ptr)) < 0)
		goto error;

	git_str_clear(&path);

	if ((error = git_str_joinpath(&path, repo->gitdir, "shallow")) < 0 ||
	    (error = git_grafts_from_file(&repo->shallow_grafts, path.ptr)) < 0)
		goto error;

error:
	git_str_dispose(&path);
=======
static int obtain_config_and_set_oid_type(
	git_config **config_ptr,
	git_repository *repo)
{
	int error;
	git_config *config = NULL;
	int version = 0;

	/*
	 * We'd like to have the config, but git doesn't particularly
	 * care if it's not there, so we need to deal with that.
	 */

	error = git_repository_config_snapshot(&config, repo);
	if (error < 0 && error != GIT_ENOTFOUND)
		goto out;

	if (config &&
		(error = check_repositoryformatversion(&version, config)) < 0)
		goto out;

	if ((error = check_extensions(config, version)) < 0)
		goto out;

	if (version > 0) {
		if ((error = load_objectformat(repo, config)) < 0)
			goto out;
	} else {
		repo->oid_type = GIT_OID_SHA1;
	}

out:
	*config_ptr = config;

>>>>>>> d066d0d9
	return error;
}

int git_repository_open_bare(
	git_repository **repo_ptr,
	const char *bare_path)
{
	git_str path = GIT_STR_INIT, common_path = GIT_STR_INIT;
	git_repository *repo = NULL;
	bool is_valid;
	int error;
	git_config *config;

	if ((error = git_fs_path_prettify_dir(&path, bare_path, NULL)) < 0 ||
	    (error = is_valid_repository_path(&is_valid, &path, &common_path)) < 0)
		return error;

	if (!is_valid) {
		git_str_dispose(&path);
		git_str_dispose(&common_path);
		git_error_set(GIT_ERROR_REPOSITORY, "path is not a repository: %s", bare_path);
		return GIT_ENOTFOUND;
	}

	repo = repository_alloc();
	GIT_ERROR_CHECK_ALLOC(repo);

	repo->gitdir = git_str_detach(&path);
	GIT_ERROR_CHECK_ALLOC(repo->gitdir);
	repo->commondir = git_str_detach(&common_path);
	GIT_ERROR_CHECK_ALLOC(repo->commondir);

	/* of course we're bare! */
	repo->is_bare = 1;
	repo->is_worktree = 0;
	repo->workdir = NULL;

	if ((error = obtain_config_and_set_oid_type(&config, repo)) < 0)
		goto cleanup;

	*repo_ptr = repo;

cleanup:
	git_config_free(config);

	return error;
}

static int _git_repository_open_ext_from_env(
	git_repository **out,
	const char *start_path)
{
	git_repository *repo = NULL;
	git_index *index = NULL;
	git_odb *odb = NULL;
	git_str dir_buf = GIT_STR_INIT;
	git_str ceiling_dirs_buf = GIT_STR_INIT;
	git_str across_fs_buf = GIT_STR_INIT;
	git_str index_file_buf = GIT_STR_INIT;
	git_str namespace_buf = GIT_STR_INIT;
	git_str object_dir_buf = GIT_STR_INIT;
	git_str alts_buf = GIT_STR_INIT;
	git_str work_tree_buf = GIT_STR_INIT;
	git_str common_dir_buf = GIT_STR_INIT;
	const char *ceiling_dirs = NULL;
	unsigned flags = 0;
	int error;

	if (!start_path) {
		error = git__getenv(&dir_buf, "GIT_DIR");
		if (error == GIT_ENOTFOUND) {
			git_error_clear();
			start_path = ".";
		} else if (error < 0)
			goto error;
		else {
			start_path = git_str_cstr(&dir_buf);
			flags |= GIT_REPOSITORY_OPEN_NO_SEARCH;
			flags |= GIT_REPOSITORY_OPEN_NO_DOTGIT;
		}
	}

	error = git__getenv(&ceiling_dirs_buf, "GIT_CEILING_DIRECTORIES");
	if (error == GIT_ENOTFOUND)
		git_error_clear();
	else if (error < 0)
		goto error;
	else
		ceiling_dirs = git_str_cstr(&ceiling_dirs_buf);

	error = git__getenv(&across_fs_buf, "GIT_DISCOVERY_ACROSS_FILESYSTEM");
	if (error == GIT_ENOTFOUND)
		git_error_clear();
	else if (error < 0)
		goto error;
	else {
		int across_fs = 0;
		error = git_config_parse_bool(&across_fs, git_str_cstr(&across_fs_buf));
		if (error < 0)
			goto error;
		if (across_fs)
			flags |= GIT_REPOSITORY_OPEN_CROSS_FS;
	}

	error = git__getenv(&index_file_buf, "GIT_INDEX_FILE");
	if (error == GIT_ENOTFOUND)
		git_error_clear();
	else if (error < 0)
		goto error;
	else {
		error = git_index_open(&index, git_str_cstr(&index_file_buf));
		if (error < 0)
			goto error;
	}

	error = git__getenv(&namespace_buf, "GIT_NAMESPACE");
	if (error == GIT_ENOTFOUND)
		git_error_clear();
	else if (error < 0)
		goto error;

	error = git__getenv(&object_dir_buf, "GIT_OBJECT_DIRECTORY");
	if (error == GIT_ENOTFOUND)
		git_error_clear();
	else if (error < 0)
		goto error;
	else {
		error = git_odb__open(&odb, git_str_cstr(&object_dir_buf), NULL);
		if (error < 0)
			goto error;
	}

	error = git__getenv(&work_tree_buf, "GIT_WORK_TREE");
	if (error == GIT_ENOTFOUND)
		git_error_clear();
	else if (error < 0)
		goto error;
	else {
		git_error_set(GIT_ERROR_INVALID, "GIT_WORK_TREE unimplemented");
		error = GIT_ERROR;
		goto error;
	}

	error = git__getenv(&work_tree_buf, "GIT_COMMON_DIR");
	if (error == GIT_ENOTFOUND)
		git_error_clear();
	else if (error < 0)
		goto error;
	else {
		git_error_set(GIT_ERROR_INVALID, "GIT_COMMON_DIR unimplemented");
		error = GIT_ERROR;
		goto error;
	}

	error = git_repository_open_ext(&repo, start_path, flags, ceiling_dirs);
	if (error < 0)
		goto error;

	if (odb)
		git_repository_set_odb(repo, odb);

	error = git__getenv(&alts_buf, "GIT_ALTERNATE_OBJECT_DIRECTORIES");
	if (error == GIT_ENOTFOUND) {
		git_error_clear();
		error = 0;
	} else if (error < 0)
		goto error;
        else {
		const char *end;
		char *alt, *sep;
		if (!odb) {
			error = git_repository_odb(&odb, repo);
			if (error < 0)
				goto error;
		}

		end = git_str_cstr(&alts_buf) + git_str_len(&alts_buf);
		for (sep = alt = alts_buf.ptr; sep != end; alt = sep+1) {
			for (sep = alt; *sep && *sep != GIT_PATH_LIST_SEPARATOR; sep++)
				;
			if (*sep)
				*sep = '\0';
			error = git_odb_add_disk_alternate(odb, alt);
			if (error < 0)
				goto error;
		}
	}

	if (git_str_len(&namespace_buf)) {
		error = git_repository_set_namespace(repo, git_str_cstr(&namespace_buf));
		if (error < 0)
			goto error;
	}

	git_repository_set_index(repo, index);

	if (out) {
		*out = repo;
		goto success;
	}
error:
	git_repository_free(repo);
success:
	git_odb_free(odb);
	git_index_free(index);
	git_str_dispose(&common_dir_buf);
	git_str_dispose(&work_tree_buf);
	git_str_dispose(&alts_buf);
	git_str_dispose(&object_dir_buf);
	git_str_dispose(&namespace_buf);
	git_str_dispose(&index_file_buf);
	git_str_dispose(&across_fs_buf);
	git_str_dispose(&ceiling_dirs_buf);
	git_str_dispose(&dir_buf);
	return error;
}

static int repo_is_worktree(unsigned *out, const git_repository *repo)
{
	git_str gitdir_link = GIT_STR_INIT;
	int error;

	/* Worktrees cannot have the same commondir and gitdir */
	if (repo->commondir && repo->gitdir
	    && !strcmp(repo->commondir, repo->gitdir)) {
		*out = 0;
		return 0;
	}

	if ((error = git_str_joinpath(&gitdir_link, repo->gitdir, "gitdir")) < 0)
		return -1;

	/* A 'gitdir' file inside a git directory is currently
	 * only used when the repository is a working tree. */
	*out = !!git_fs_path_exists(gitdir_link.ptr);

	git_str_dispose(&gitdir_link);
	return error;
}

int git_repository_open_ext(
	git_repository **repo_ptr,
	const char *start_path,
	unsigned int flags,
	const char *ceiling_dirs)
{
	int error;
	unsigned is_worktree;
	git_str gitdir = GIT_STR_INIT, workdir = GIT_STR_INIT,
		gitlink = GIT_STR_INIT, commondir = GIT_STR_INIT;
	git_repository *repo = NULL;
	git_config *config = NULL;

	if (flags & GIT_REPOSITORY_OPEN_FROM_ENV)
		return _git_repository_open_ext_from_env(repo_ptr, start_path);

	if (repo_ptr)
		*repo_ptr = NULL;

	error = find_repo(
		&gitdir, &workdir, &gitlink, &commondir, start_path, flags, ceiling_dirs);

	if (error < 0 || !repo_ptr)
		goto cleanup;

	repo = repository_alloc();
	GIT_ERROR_CHECK_ALLOC(repo);

	repo->gitdir = git_str_detach(&gitdir);
	GIT_ERROR_CHECK_ALLOC(repo->gitdir);

	if (gitlink.size) {
		repo->gitlink = git_str_detach(&gitlink);
		GIT_ERROR_CHECK_ALLOC(repo->gitlink);
	}
	if (commondir.size) {
		repo->commondir = git_str_detach(&commondir);
		GIT_ERROR_CHECK_ALLOC(repo->commondir);
	}

	if ((error = repo_is_worktree(&is_worktree, repo)) < 0)
		goto cleanup;
	repo->is_worktree = is_worktree;

	error = obtain_config_and_set_oid_type(&config, repo);
	if (error < 0)
		goto cleanup;

	if (git_shallow__enabled && (error = load_grafts(repo)) < 0)
		goto cleanup;

	if ((flags & GIT_REPOSITORY_OPEN_BARE) != 0) {
		repo->is_bare = 1;
	} else {
		if (config &&
		    ((error = load_config_data(repo, config)) < 0 ||
		     (error = load_workdir(repo, config, &workdir)) < 0))
			goto cleanup;
	}

	/*
	 * Ensure that the git directory and worktree are
	 * owned by the current user.
	 */
	if (git_repository__validate_ownership &&
	    (error = validate_ownership(repo)) < 0)
		goto cleanup;

cleanup:
	git_str_dispose(&gitdir);
	git_str_dispose(&workdir);
	git_str_dispose(&gitlink);
	git_str_dispose(&commondir);
	git_config_free(config);

	if (error < 0)
		git_repository_free(repo);
	else if (repo_ptr)
		*repo_ptr = repo;

	return error;
}

int git_repository_open(git_repository **repo_out, const char *path)
{
	return git_repository_open_ext(
		repo_out, path, GIT_REPOSITORY_OPEN_NO_SEARCH, NULL);
}

int git_repository_open_from_worktree(git_repository **repo_out, git_worktree *wt)
{
	git_str path = GIT_STR_INIT;
	git_repository *repo = NULL;
	size_t len;
	int err;

	GIT_ASSERT_ARG(repo_out);
	GIT_ASSERT_ARG(wt);

	*repo_out = NULL;
	len = strlen(wt->gitlink_path);

	if (len <= 4 || strcasecmp(wt->gitlink_path + len - 4, ".git")) {
		err = -1;
		goto out;
	}

	if ((err = git_str_set(&path, wt->gitlink_path, len - 4)) < 0)
		goto out;

	if ((err = git_repository_open(&repo, path.ptr)) < 0)
		goto out;

	*repo_out = repo;

out:
	git_str_dispose(&path);

	return err;
}

int git_repository_wrap_odb(git_repository **repo_out, git_odb *odb)
{
	git_repository *repo;

	repo = repository_alloc();
	GIT_ERROR_CHECK_ALLOC(repo);

	git_repository_set_odb(repo, odb);
	*repo_out = repo;

	return 0;
}

int git_repository_discover(
	git_buf *out,
	const char *start_path,
	int across_fs,
	const char *ceiling_dirs)
{
	uint32_t flags = across_fs ? GIT_REPOSITORY_OPEN_CROSS_FS : 0;

	GIT_ASSERT_ARG(start_path);

	GIT_BUF_WRAP_PRIVATE(out, find_repo, NULL, NULL, NULL, start_path, flags, ceiling_dirs);
}

static int load_config(
	git_config **out,
	git_repository *repo,
	const char *global_config_path,
	const char *xdg_config_path,
	const char *system_config_path,
	const char *programdata_path)
{
	int error;
	git_str config_path = GIT_STR_INIT;
	git_config *cfg = NULL;

	GIT_ASSERT_ARG(out);

	if ((error = git_config_new(&cfg)) < 0)
		return error;

	if (repo) {
		if ((error = git_repository__item_path(&config_path, repo, GIT_REPOSITORY_ITEM_CONFIG)) == 0)
			error = git_config_add_file_ondisk(cfg, config_path.ptr, GIT_CONFIG_LEVEL_LOCAL, repo, 0);

		if (error && error != GIT_ENOTFOUND)
			goto on_error;

		git_str_dispose(&config_path);
	}

	if (global_config_path != NULL &&
		(error = git_config_add_file_ondisk(
			cfg, global_config_path, GIT_CONFIG_LEVEL_GLOBAL, repo, 0)) < 0 &&
		error != GIT_ENOTFOUND)
		goto on_error;

	if (xdg_config_path != NULL &&
		(error = git_config_add_file_ondisk(
			cfg, xdg_config_path, GIT_CONFIG_LEVEL_XDG, repo, 0)) < 0 &&
		error != GIT_ENOTFOUND)
		goto on_error;

	if (system_config_path != NULL &&
		(error = git_config_add_file_ondisk(
			cfg, system_config_path, GIT_CONFIG_LEVEL_SYSTEM, repo, 0)) < 0 &&
		error != GIT_ENOTFOUND)
		goto on_error;

	if (programdata_path != NULL &&
		(error = git_config_add_file_ondisk(
			cfg, programdata_path, GIT_CONFIG_LEVEL_PROGRAMDATA, repo, 0)) < 0 &&
		error != GIT_ENOTFOUND)
		goto on_error;

	git_error_clear(); /* clear any lingering ENOTFOUND errors */

	*out = cfg;
	return 0;

on_error:
	git_str_dispose(&config_path);
	git_config_free(cfg);
	*out = NULL;
	return error;
}

static const char *path_unless_empty(git_str *buf)
{
	return git_str_len(buf) > 0 ? git_str_cstr(buf) : NULL;
}

int git_repository_config__weakptr(git_config **out, git_repository *repo)
{
	int error = 0;

	if (repo->_config == NULL) {
		git_str global_buf = GIT_STR_INIT;
		git_str xdg_buf = GIT_STR_INIT;
		git_str system_buf = GIT_STR_INIT;
		git_str programdata_buf = GIT_STR_INIT;
		git_config *config;

		git_config__find_global(&global_buf);
		git_config__find_xdg(&xdg_buf);
		git_config__find_system(&system_buf);
		git_config__find_programdata(&programdata_buf);

		/* If there is no global file, open a backend for it anyway */
		if (git_str_len(&global_buf) == 0)
			git_config__global_location(&global_buf);

		error = load_config(
			&config, repo,
			path_unless_empty(&global_buf),
			path_unless_empty(&xdg_buf),
			path_unless_empty(&system_buf),
			path_unless_empty(&programdata_buf));
		if (!error) {
			GIT_REFCOUNT_OWN(config, repo);

			if (git_atomic_compare_and_swap(&repo->_config, NULL, config) != NULL) {
				GIT_REFCOUNT_OWN(config, NULL);
				git_config_free(config);
			}
		}

		git_str_dispose(&global_buf);
		git_str_dispose(&xdg_buf);
		git_str_dispose(&system_buf);
		git_str_dispose(&programdata_buf);
	}

	*out = repo->_config;
	return error;
}

int git_repository_config(git_config **out, git_repository *repo)
{
	if (git_repository_config__weakptr(out, repo) < 0)
		return -1;

	GIT_REFCOUNT_INC(*out);
	return 0;
}

int git_repository_config_snapshot(git_config **out, git_repository *repo)
{
	int error;
	git_config *weak;

	if ((error = git_repository_config__weakptr(&weak, repo)) < 0)
		return error;

	return git_config_snapshot(out, weak);
}

int git_repository_set_config(git_repository *repo, git_config *config)
{
	GIT_ASSERT_ARG(repo);
	GIT_ASSERT_ARG(config);

	set_config(repo, config);
	return 0;
}

int git_repository_odb__weakptr(git_odb **out, git_repository *repo)
{
	int error = 0;

	GIT_ASSERT_ARG(repo);
	GIT_ASSERT_ARG(out);

	*out = git_atomic_load(repo->_odb);
	if (*out == NULL) {
		git_str odb_path = GIT_STR_INIT;
		git_odb_options odb_opts = GIT_ODB_OPTIONS_INIT;
		git_odb *odb;

		odb_opts.oid_type = repo->oid_type;

		if ((error = git_repository__item_path(&odb_path, repo,
				GIT_REPOSITORY_ITEM_OBJECTS)) < 0 ||
			(error = git_odb__new(&odb, &odb_opts)) < 0)
			return error;

		GIT_REFCOUNT_OWN(odb, repo);

		if ((error = git_odb__set_caps(odb, GIT_ODB_CAP_FROM_OWNER)) < 0 ||
			(error = git_odb__add_default_backends(odb, odb_path.ptr, 0, 0)) < 0) {
			git_odb_free(odb);
			return error;
		}

		if (git_atomic_compare_and_swap(&repo->_odb, NULL, odb) != NULL) {
			GIT_REFCOUNT_OWN(odb, NULL);
			git_odb_free(odb);
		}

		git_str_dispose(&odb_path);
		*out = git_atomic_load(repo->_odb);
	}

	return error;
}

int git_repository_odb(git_odb **out, git_repository *repo)
{
	if (git_repository_odb__weakptr(out, repo) < 0)
		return -1;

	GIT_REFCOUNT_INC(*out);
	return 0;
}

int git_repository_set_odb(git_repository *repo, git_odb *odb)
{
	GIT_ASSERT_ARG(repo);
	GIT_ASSERT_ARG(odb);

	set_odb(repo, odb);
	return 0;
}

int git_repository_refdb__weakptr(git_refdb **out, git_repository *repo)
{
	int error = 0;

	GIT_ASSERT_ARG(out);
	GIT_ASSERT_ARG(repo);

	if (repo->_refdb == NULL) {
		git_refdb *refdb;

		error = git_refdb_open(&refdb, repo);
		if (!error) {
			GIT_REFCOUNT_OWN(refdb, repo);

			if (git_atomic_compare_and_swap(&repo->_refdb, NULL, refdb) != NULL) {
				GIT_REFCOUNT_OWN(refdb, NULL);
				git_refdb_free(refdb);
			}
		}
	}

	*out = repo->_refdb;
	return error;
}

int git_repository_refdb(git_refdb **out, git_repository *repo)
{
	if (git_repository_refdb__weakptr(out, repo) < 0)
		return -1;

	GIT_REFCOUNT_INC(*out);
	return 0;
}

int git_repository_set_refdb(git_repository *repo, git_refdb *refdb)
{
	GIT_ASSERT_ARG(repo);
	GIT_ASSERT_ARG(refdb);

	set_refdb(repo, refdb);
	return 0;
}

int git_repository_index__weakptr(git_index **out, git_repository *repo)
{
	int error = 0;

	GIT_ASSERT_ARG(out);
	GIT_ASSERT_ARG(repo);

	if (repo->_index == NULL) {
		git_str index_path = GIT_STR_INIT;
		git_index *index;

		if ((error = git_str_joinpath(&index_path, repo->gitdir, GIT_INDEX_FILE)) < 0)
			return error;

		error = git_index_open(&index, index_path.ptr);
		if (!error) {
			GIT_REFCOUNT_OWN(index, repo);

			if (git_atomic_compare_and_swap(&repo->_index, NULL, index) != NULL) {
				GIT_REFCOUNT_OWN(index, NULL);
				git_index_free(index);
			}

			error = git_index_set_caps(repo->_index,
			                           GIT_INDEX_CAPABILITY_FROM_OWNER);
		}

		git_str_dispose(&index_path);
	}

	*out = repo->_index;
	return error;
}

int git_repository_index(git_index **out, git_repository *repo)
{
	if (git_repository_index__weakptr(out, repo) < 0)
		return -1;

	GIT_REFCOUNT_INC(*out);
	return 0;
}

int git_repository_set_index(git_repository *repo, git_index *index)
{
	GIT_ASSERT_ARG(repo);
	set_index(repo, index);
	return 0;
}

int git_repository_grafts__weakptr(git_grafts **out, git_repository *repo)
{
	assert(out && repo && repo->grafts);
	*out = repo->grafts;
	return 0;
}

int git_repository_shallow_grafts__weakptr(git_grafts **out, git_repository *repo)
{
	assert(out && repo && repo->shallow_grafts);
	*out = repo->shallow_grafts;
	return 0;
}

int git_repository_set_namespace(git_repository *repo, const char *namespace)
{
	git__free(repo->namespace);

	if (namespace == NULL) {
		repo->namespace = NULL;
		return 0;
	}

	return (repo->namespace = git__strdup(namespace)) ? 0 : -1;
}

const char *git_repository_get_namespace(git_repository *repo)
{
	return repo->namespace;
}

#ifdef GIT_WIN32
static int reserved_names_add8dot3(git_repository *repo, const char *path)
{
	char *name = git_win32_path_8dot3_name(path);
	const char *def = GIT_DIR_SHORTNAME;
	const char *def_dot_git = DOT_GIT;
	size_t name_len, def_len = CONST_STRLEN(GIT_DIR_SHORTNAME);
	size_t def_dot_git_len = CONST_STRLEN(DOT_GIT);
	git_str *buf;

	if (!name)
		return 0;

	name_len = strlen(name);

	if ((name_len == def_len && memcmp(name, def, def_len) == 0) ||
		(name_len == def_dot_git_len && memcmp(name, def_dot_git, def_dot_git_len) == 0)) {
		git__free(name);
		return 0;
	}

	if ((buf = git_array_alloc(repo->reserved_names)) == NULL)
		return -1;

	git_str_attach(buf, name, name_len);
	return true;
}

bool git_repository__reserved_names(
	git_str **out, size_t *outlen, git_repository *repo, bool include_ntfs)
{
	GIT_UNUSED(include_ntfs);

	if (repo->reserved_names.size == 0) {
		git_str *buf;
		size_t i;

		/* Add the static defaults */
		for (i = 0; i < git_repository__reserved_names_win32_len; i++) {
			if ((buf = git_array_alloc(repo->reserved_names)) == NULL)
				goto on_error;

			buf->ptr = git_repository__reserved_names_win32[i].ptr;
			buf->size = git_repository__reserved_names_win32[i].size;
		}

		/* Try to add any repo-specific reserved names - the gitlink file
		 * within a submodule or the repository (if the repository directory
		 * is beneath the workdir).  These are typically `.git`, but should
		 * be protected in case they are not.  Note, repo and workdir paths
		 * are always prettified to end in `/`, so a prefixcmp is safe.
		 */
		if (!repo->is_bare) {
			int (*prefixcmp)(const char *, const char *);
			int error, ignorecase;

			error = git_repository__configmap_lookup(
				&ignorecase, repo, GIT_CONFIGMAP_IGNORECASE);
			prefixcmp = (error || ignorecase) ? git__prefixcmp_icase :
				git__prefixcmp;

			if (repo->gitlink &&
				reserved_names_add8dot3(repo, repo->gitlink) < 0)
				goto on_error;

			if (repo->gitdir &&
				prefixcmp(repo->gitdir, repo->workdir) == 0 &&
				reserved_names_add8dot3(repo, repo->gitdir) < 0)
				goto on_error;
		}
	}

	*out = repo->reserved_names.ptr;
	*outlen = repo->reserved_names.size;

	return true;

	/* Always give good defaults, even on OOM */
on_error:
	*out = git_repository__reserved_names_win32;
	*outlen = git_repository__reserved_names_win32_len;

	return false;
}
#else
bool git_repository__reserved_names(
	git_str **out, size_t *outlen, git_repository *repo, bool include_ntfs)
{
	GIT_UNUSED(repo);

	if (include_ntfs) {
		*out = git_repository__reserved_names_win32;
		*outlen = git_repository__reserved_names_win32_len;
	} else {
		*out = git_repository__reserved_names_posix;
		*outlen = git_repository__reserved_names_posix_len;
	}

	return true;
}
#endif

static int check_repositoryformatversion(int *version, git_config *config)
{
	int error;

	error = git_config_get_int32(version, config, "core.repositoryformatversion");

	/* git ignores this if the config variable isn't there */
	if (error == GIT_ENOTFOUND)
		return 0;

	if (error < 0)
		return -1;

	if (*version < 0) {
		git_error_set(GIT_ERROR_REPOSITORY,
			"invalid repository version %d", *version);
	}

	if (GIT_REPO_VERSION_MAX < *version) {
		git_error_set(GIT_ERROR_REPOSITORY,
			"unsupported repository version %d; only versions up to %d are supported",
			*version, GIT_REPO_VERSION_MAX);
		return -1;
	}

	return 0;
}

static const char *builtin_extensions[] = {
	"noop",
	"objectformat"
};

static git_vector user_extensions = GIT_VECTOR_INIT;

static int check_valid_extension(const git_config_entry *entry, void *payload)
{
	git_str cfg = GIT_STR_INIT;
	bool reject;
	const char *extension;
	size_t i;
	int error = 0;

	GIT_UNUSED(payload);

	git_vector_foreach (&user_extensions, i, extension) {
		git_str_clear(&cfg);

		/*
		 * Users can specify that they don't want to support an
		 * extension with a '!' prefix.
		 */
		if ((reject = (extension[0] == '!')) == true)
			extension = &extension[1];

		if ((error = git_str_printf(&cfg, "extensions.%s", extension)) < 0)
			goto done;

		if (strcmp(entry->name, cfg.ptr) == 0) {
			if (reject)
				goto fail;

			goto done;
		}
	}

	for (i = 0; i < ARRAY_SIZE(builtin_extensions); i++) {
		git_str_clear(&cfg);
		extension = builtin_extensions[i];

		if ((error = git_str_printf(&cfg, "extensions.%s", extension)) < 0)
			goto done;

		if (strcmp(entry->name, cfg.ptr) == 0)
			goto done;
	}

fail:
	git_error_set(GIT_ERROR_REPOSITORY, "unsupported extension name %s", entry->name);
	error = -1;

done:
	git_str_dispose(&cfg);
	return error;
}

static int check_extensions(git_config *config, int version)
{
	if (version < 1)
		return 0;

	return git_config_foreach_match(config, "^extensions\\.", check_valid_extension, NULL);
}

static int load_objectformat(git_repository *repo, git_config *config)
{
	git_config_entry *entry = NULL;
	int error;

	if ((error = git_config_get_entry(&entry, config, "extensions.objectformat")) < 0) {
		if (error == GIT_ENOTFOUND) {
			repo->oid_type = GIT_OID_SHA1;
			git_error_clear();
			error = 0;
		}

		goto done;
	}

	if ((repo->oid_type = git_oid_type_fromstr(entry->value)) == 0) {
		git_error_set(GIT_ERROR_REPOSITORY,
			"unknown object format '%s'", entry->value);
		error = GIT_EINVALID;
	}

done:
	git_config_entry_free(entry);
	return error;
}

int git_repository__set_objectformat(
	git_repository *repo,
	git_oid_t oid_type)
{
	git_config *cfg;

	/*
	 * Older clients do not necessarily understand the
	 * `objectformat` extension, even when it's set to an
	 * object format that they understand (SHA1). Do not set
	 * the objectformat extension unless we're not using the
	 * default object format.
	 */
	if (oid_type == GIT_OID_DEFAULT)
		return 0;

	if (!git_repository_is_empty(repo) && repo->oid_type != oid_type) {
		git_error_set(GIT_ERROR_REPOSITORY,
			"cannot change object id type of existing repository");
		return -1;
	}

	if (git_repository_config__weakptr(&cfg, repo) < 0)
		return -1;

	if (git_config_set_int32(cfg,
			"core.repositoryformatversion", 1) < 0 ||
	    git_config_set_string(cfg, "extensions.objectformat",
			git_oid_type_name(oid_type)) < 0)
		return -1;

	/*
	 * During repo init, we may create some backends with the
	 * default oid type. Clear them so that we create them with
	 * the proper oid type.
	 */
	if (repo->oid_type != oid_type) {
		set_index(repo, NULL);
		set_odb(repo, NULL);
		set_refdb(repo, NULL);

		repo->oid_type = oid_type;
	}

	return 0;
}

int git_repository__extensions(char ***out, size_t *out_len)
{
	git_vector extensions;
	const char *builtin, *user;
	char *extension;
	size_t i, j;

	if (git_vector_init(&extensions, 8, NULL) < 0)
		return -1;

	for (i = 0; i < ARRAY_SIZE(builtin_extensions); i++) {
		bool match = false;

		builtin = builtin_extensions[i];

		git_vector_foreach (&user_extensions, j, user) {
			if (user[0] == '!' && strcmp(builtin, &user[1]) == 0) {
				match = true;
				break;
			}
		}

		if (match)
			continue;

		if ((extension = git__strdup(builtin)) == NULL ||
		    git_vector_insert(&extensions, extension) < 0)
			return -1;
	}

	git_vector_foreach (&user_extensions, i, user) {
		if (user[0] == '!')
			continue;

		if ((extension = git__strdup(user)) == NULL ||
		    git_vector_insert(&extensions, extension) < 0)
			return -1;
	}

	*out = (char **)git_vector_detach(out_len, NULL, &extensions);
	return 0;
}

int git_repository__set_extensions(const char **extensions, size_t len)
{
	char *extension;
	size_t i;

	git_repository__free_extensions();

	for (i = 0; i < len; i++) {
		if ((extension = git__strdup(extensions[i])) == NULL ||
		    git_vector_insert(&user_extensions, extension) < 0)
			return -1;
	}

	return 0;
}

void git_repository__free_extensions(void)
{
	git_vector_free_deep(&user_extensions);
}

int git_repository_create_head(const char *git_dir, const char *ref_name)
{
	git_str ref_path = GIT_STR_INIT;
	git_filebuf ref = GIT_FILEBUF_INIT;
	const char *fmt;
	int error;

	if ((error = git_str_joinpath(&ref_path, git_dir, GIT_HEAD_FILE)) < 0 ||
	    (error = git_filebuf_open(&ref, ref_path.ptr, 0, GIT_REFS_FILE_MODE)) < 0)
		goto out;

	if (git__prefixcmp(ref_name, GIT_REFS_DIR) == 0)
		fmt = "ref: %s\n";
	else
		fmt = "ref: " GIT_REFS_HEADS_DIR "%s\n";

	if ((error = git_filebuf_printf(&ref, fmt, ref_name)) < 0 ||
	    (error = git_filebuf_commit(&ref)) < 0)
		goto out;

out:
	git_str_dispose(&ref_path);
	git_filebuf_cleanup(&ref);
	return error;
}

static bool is_chmod_supported(const char *file_path)
{
	struct stat st1, st2;

	if (p_stat(file_path, &st1) < 0)
		return false;

	if (p_chmod(file_path, st1.st_mode ^ S_IXUSR) < 0)
		return false;

	if (p_stat(file_path, &st2) < 0)
		return false;

	return (st1.st_mode != st2.st_mode);
}

static bool is_filesystem_case_insensitive(const char *gitdir_path)
{
	git_str path = GIT_STR_INIT;
	int is_insensitive = -1;

	if (!git_str_joinpath(&path, gitdir_path, "CoNfIg"))
		is_insensitive = git_fs_path_exists(git_str_cstr(&path));

	git_str_dispose(&path);
	return is_insensitive;
}

/*
 * Return a configuration object with only the global and system
 * configurations; no repository-level configuration.
 */
static int load_global_config(git_config **config)
{
	git_str global_buf = GIT_STR_INIT;
	git_str xdg_buf = GIT_STR_INIT;
	git_str system_buf = GIT_STR_INIT;
	git_str programdata_buf = GIT_STR_INIT;
	int error;

	git_config__find_global(&global_buf);
	git_config__find_xdg(&xdg_buf);
	git_config__find_system(&system_buf);
	git_config__find_programdata(&programdata_buf);

	error = load_config(config, NULL,
	                    path_unless_empty(&global_buf),
	                    path_unless_empty(&xdg_buf),
	                    path_unless_empty(&system_buf),
	                    path_unless_empty(&programdata_buf));

	git_str_dispose(&global_buf);
	git_str_dispose(&xdg_buf);
	git_str_dispose(&system_buf);
	git_str_dispose(&programdata_buf);

	return error;
}

static bool are_symlinks_supported(const char *wd_path)
{
	git_config *config = NULL;
	int symlinks = 0;

	/*
	 * To emulate Git for Windows, symlinks on Windows must be explicitly
	 * opted-in.  We examine the system configuration for a core.symlinks
	 * set to true.  If found, we then examine the filesystem to see if
	 * symlinks are _actually_ supported by the current user.  If that is
	 * _not_ set, then we do not test or enable symlink support.
	 */
#ifdef GIT_WIN32
	if (load_global_config(&config) < 0 ||
	    git_config_get_bool(&symlinks, config, "core.symlinks") < 0 ||
	    !symlinks)
		goto done;
#endif

	if (!(symlinks = git_fs_path_supports_symlinks(wd_path)))
		goto done;

done:
	git_config_free(config);
	return symlinks != 0;
}

static int create_empty_file(const char *path, mode_t mode)
{
	int fd;

	if ((fd = p_creat(path, mode)) < 0) {
		git_error_set(GIT_ERROR_OS, "error while creating '%s'", path);
		return -1;
	}

	if (p_close(fd) < 0) {
		git_error_set(GIT_ERROR_OS, "error while closing '%s'", path);
		return -1;
	}

	return 0;
}

static int repo_local_config(
	git_config **out,
	git_str *config_dir,
	git_repository *repo,
	const char *repo_dir)
{
	int error = 0;
	git_config *parent;
	const char *cfg_path;

	if (git_str_joinpath(config_dir, repo_dir, GIT_CONFIG_FILENAME_INREPO) < 0)
		return -1;
	cfg_path = git_str_cstr(config_dir);

	/* make LOCAL config if missing */
	if (!git_fs_path_isfile(cfg_path) &&
		(error = create_empty_file(cfg_path, GIT_CONFIG_FILE_MODE)) < 0)
		return error;

	/* if no repo, just open that file directly */
	if (!repo)
		return git_config_open_ondisk(out, cfg_path);

	/* otherwise, open parent config and get that level */
	if ((error = git_repository_config__weakptr(&parent, repo)) < 0)
		return error;

	if (git_config_open_level(out, parent, GIT_CONFIG_LEVEL_LOCAL) < 0) {
		git_error_clear();

		if (!(error = git_config_add_file_ondisk(
				parent, cfg_path, GIT_CONFIG_LEVEL_LOCAL, repo, false)))
			error = git_config_open_level(out, parent, GIT_CONFIG_LEVEL_LOCAL);
	}

	git_config_free(parent);

	return error;
}

static int repo_init_fs_configs(
	git_config *cfg,
	const char *cfg_path,
	const char *repo_dir,
	const char *work_dir,
	bool update_ignorecase)
{
	int error = 0;

	if (!work_dir)
		work_dir = repo_dir;

	if ((error = git_config_set_bool(
			cfg, "core.filemode", is_chmod_supported(cfg_path))) < 0)
		return error;

	if (!are_symlinks_supported(work_dir)) {
		if ((error = git_config_set_bool(cfg, "core.symlinks", false)) < 0)
			return error;
	} else if (git_config_delete_entry(cfg, "core.symlinks") < 0)
		git_error_clear();

	if (update_ignorecase) {
		if (is_filesystem_case_insensitive(repo_dir)) {
			if ((error = git_config_set_bool(cfg, "core.ignorecase", true)) < 0)
				return error;
		} else if (git_config_delete_entry(cfg, "core.ignorecase") < 0)
			git_error_clear();
	}

#ifdef GIT_USE_ICONV
	if ((error = git_config_set_bool(
			cfg, "core.precomposeunicode",
			git_fs_path_does_decompose_unicode(work_dir))) < 0)
		return error;
	/* on non-iconv platforms, don't even set core.precomposeunicode */
#endif

	return 0;
}

static int repo_init_config(
	const char *repo_dir,
	const char *work_dir,
	uint32_t flags,
	uint32_t mode,
	git_oid_t oid_type)
{
	int error = 0;
	git_str cfg_path = GIT_STR_INIT, worktree_path = GIT_STR_INIT;
	git_config *config = NULL;
	bool is_bare = ((flags & GIT_REPOSITORY_INIT_BARE) != 0);
	bool is_reinit = ((flags & GIT_REPOSITORY_INIT__IS_REINIT) != 0);
	int version = GIT_REPO_VERSION_DEFAULT;

	if ((error = repo_local_config(&config, &cfg_path, NULL, repo_dir)) < 0)
		goto cleanup;

	if (is_reinit &&
	    (error = check_repositoryformatversion(&version, config)) < 0)
		goto cleanup;

	if ((error = check_extensions(config, version)) < 0)
		goto cleanup;

#define SET_REPO_CONFIG(TYPE, NAME, VAL) do { \
	if ((error = git_config_set_##TYPE(config, NAME, VAL)) < 0) \
		goto cleanup; } while (0)

	SET_REPO_CONFIG(bool, "core.bare", is_bare);
	SET_REPO_CONFIG(int32, "core.repositoryformatversion", version);

	if ((error = repo_init_fs_configs(
			config, cfg_path.ptr, repo_dir, work_dir, !is_reinit)) < 0)
		goto cleanup;

	if (!is_bare) {
		SET_REPO_CONFIG(bool, "core.logallrefupdates", true);

		if (!(flags & GIT_REPOSITORY_INIT__NATURAL_WD)) {
			if ((error = git_str_sets(&worktree_path, work_dir)) < 0)
				goto cleanup;

			if ((flags & GIT_REPOSITORY_INIT_RELATIVE_GITLINK))
				if ((error = git_fs_path_make_relative(&worktree_path, repo_dir)) < 0)
					goto cleanup;

			SET_REPO_CONFIG(string, "core.worktree", worktree_path.ptr);
		} else if (is_reinit) {
			if (git_config_delete_entry(config, "core.worktree") < 0)
				git_error_clear();
		}
	}

	if (mode == GIT_REPOSITORY_INIT_SHARED_GROUP) {
		SET_REPO_CONFIG(int32, "core.sharedrepository", 1);
		SET_REPO_CONFIG(bool, "receive.denyNonFastforwards", true);
	}
	else if (mode == GIT_REPOSITORY_INIT_SHARED_ALL) {
		SET_REPO_CONFIG(int32, "core.sharedrepository", 2);
		SET_REPO_CONFIG(bool, "receive.denyNonFastforwards", true);
	}

	if (oid_type != GIT_OID_SHA1) {
		SET_REPO_CONFIG(int32, "core.repositoryformatversion", 1);
		SET_REPO_CONFIG(string, "extensions.objectformat", git_oid_type_name(oid_type));
	}

cleanup:
	git_str_dispose(&cfg_path);
	git_str_dispose(&worktree_path);
	git_config_free(config);

	return error;
}

static int repo_reinit_submodule_fs(git_submodule *sm, const char *n, void *p)
{
	git_repository *smrepo = NULL;
	GIT_UNUSED(n); GIT_UNUSED(p);

	if (git_submodule_open(&smrepo, sm) < 0 ||
		git_repository_reinit_filesystem(smrepo, true) < 0)
		git_error_clear();
	git_repository_free(smrepo);

	return 0;
}

int git_repository_reinit_filesystem(git_repository *repo, int recurse)
{
	int error = 0;
	git_str path = GIT_STR_INIT;
	git_config *config = NULL;
	const char *repo_dir = git_repository_path(repo);

	if (!(error = repo_local_config(&config, &path, repo, repo_dir)))
		error = repo_init_fs_configs(
			config, path.ptr, repo_dir, git_repository_workdir(repo), true);

	git_config_free(config);
	git_str_dispose(&path);

	git_repository__configmap_lookup_cache_clear(repo);

	if (!repo->is_bare && recurse)
		(void)git_submodule_foreach(repo, repo_reinit_submodule_fs, NULL);

	return error;
}

static int repo_write_template(
	const char *git_dir,
	bool allow_overwrite,
	const char *file,
	mode_t mode,
	bool hidden,
	const char *content)
{
	git_str path = GIT_STR_INIT;
	int fd, error = 0, flags;

	if (git_str_joinpath(&path, git_dir, file) < 0)
		return -1;

	if (allow_overwrite)
		flags = O_WRONLY | O_CREAT | O_TRUNC;
	else
		flags = O_WRONLY | O_CREAT | O_EXCL;

	fd = p_open(git_str_cstr(&path), flags, mode);

	if (fd >= 0) {
		error = p_write(fd, content, strlen(content));

		p_close(fd);
	}
	else if (errno != EEXIST)
		error = fd;

#ifdef GIT_WIN32
	if (!error && hidden) {
		if (git_win32__set_hidden(path.ptr, true) < 0)
			error = -1;
	}
#else
	GIT_UNUSED(hidden);
#endif

	git_str_dispose(&path);

	if (error)
		git_error_set(GIT_ERROR_OS,
			"failed to initialize repository with template '%s'", file);

	return error;
}

static int repo_write_gitlink(
	const char *in_dir, const char *to_repo, bool use_relative_path)
{
	int error;
	git_str buf = GIT_STR_INIT;
	git_str path_to_repo = GIT_STR_INIT;
	struct stat st;

	git_fs_path_dirname_r(&buf, to_repo);
	git_fs_path_to_dir(&buf);
	if (git_str_oom(&buf))
		return -1;

	/* don't write gitlink to natural workdir */
	if (git__suffixcmp(to_repo, "/" DOT_GIT "/") == 0 &&
		strcmp(in_dir, buf.ptr) == 0)
	{
		error = GIT_PASSTHROUGH;
		goto cleanup;
	}

	if ((error = git_str_joinpath(&buf, in_dir, DOT_GIT)) < 0)
		goto cleanup;

	if (!p_stat(buf.ptr, &st) && !S_ISREG(st.st_mode)) {
		git_error_set(GIT_ERROR_REPOSITORY,
			"cannot overwrite gitlink file into path '%s'", in_dir);
		error = GIT_EEXISTS;
		goto cleanup;
	}

	git_str_clear(&buf);

	error = git_str_sets(&path_to_repo, to_repo);

	if (!error && use_relative_path)
		error = git_fs_path_make_relative(&path_to_repo, in_dir);

	if (!error)
		error = git_str_join(&buf, ' ', GIT_FILE_CONTENT_PREFIX, path_to_repo.ptr);

	if (!error)
		error = repo_write_template(in_dir, true, DOT_GIT, 0666, true, buf.ptr);

cleanup:
	git_str_dispose(&buf);
	git_str_dispose(&path_to_repo);
	return error;
}

static mode_t pick_dir_mode(git_repository_init_options *opts)
{
	if (opts->mode == GIT_REPOSITORY_INIT_SHARED_UMASK)
		return 0777;
	if (opts->mode == GIT_REPOSITORY_INIT_SHARED_GROUP)
		return (0775 | S_ISGID);
	if (opts->mode == GIT_REPOSITORY_INIT_SHARED_ALL)
		return (0777 | S_ISGID);
	return opts->mode;
}

#include "repo_template.h"

static int repo_init_structure(
	const char *repo_dir,
	const char *work_dir,
	git_repository_init_options *opts)
{
	int error = 0;
	repo_template_item *tpl;
	bool external_tpl =
		((opts->flags & GIT_REPOSITORY_INIT_EXTERNAL_TEMPLATE) != 0);
	mode_t dmode = pick_dir_mode(opts);
	bool chmod = opts->mode != GIT_REPOSITORY_INIT_SHARED_UMASK;

	/* Hide the ".git" directory */
#ifdef GIT_WIN32
	if ((opts->flags & GIT_REPOSITORY_INIT__HAS_DOTGIT) != 0) {
		if (git_win32__set_hidden(repo_dir, true) < 0) {
			git_error_set(GIT_ERROR_OS,
				"failed to mark Git repository folder as hidden");
			return -1;
		}
	}
#endif

	/* Create the .git gitlink if appropriate */
	if ((opts->flags & GIT_REPOSITORY_INIT_BARE) == 0 &&
		(opts->flags & GIT_REPOSITORY_INIT__NATURAL_WD) == 0)
	{
		if (repo_write_gitlink(work_dir, repo_dir, opts->flags & GIT_REPOSITORY_INIT_RELATIVE_GITLINK) < 0)
			return -1;
	}

	/* Copy external template if requested */
	if (external_tpl) {
		git_config *cfg = NULL;
		const char *tdir = NULL;
		bool default_template = false;
		git_str template_buf = GIT_STR_INIT;

		if (opts->template_path)
			tdir = opts->template_path;
		else if ((error = git_config_open_default(&cfg)) >= 0) {
			if (!git_config__get_path(&template_buf, cfg, "init.templatedir"))
				tdir = template_buf.ptr;
			git_error_clear();
		}

		if (!tdir) {
			if (!(error = git_sysdir_find_template_dir(&template_buf)))
				tdir = template_buf.ptr;
			default_template = true;
		}

		/*
		 * If tdir was the empty string, treat it like tdir was a path to an
		 * empty directory (so, don't do any copying). This is the behavior
		 * that git(1) exhibits, although it doesn't seem to be officially
		 * documented.
		 */
		if (tdir && git__strcmp(tdir, "") != 0) {
			uint32_t cpflags = GIT_CPDIR_COPY_SYMLINKS |
				GIT_CPDIR_SIMPLE_TO_MODE |
				GIT_CPDIR_COPY_DOTFILES;
			if (opts->mode != GIT_REPOSITORY_INIT_SHARED_UMASK)
					cpflags |= GIT_CPDIR_CHMOD_DIRS;
			error = git_futils_cp_r(tdir, repo_dir, cpflags, dmode);
		}

		git_str_dispose(&template_buf);
		git_config_free(cfg);

		/* If tdir does not exist, then do not error out. This matches the
		 * behaviour of git(1), which just prints a warning and continues.
		 * TODO: issue warning when warning API is available.
		 * `git` prints to stderr: 'warning: templates not found in /path/to/tdir'
		 */
		if (error < 0) {
			if (!default_template && error != GIT_ENOTFOUND)
				return error;

			/* if template was default, ignore error and use internal */
			git_error_clear();
			external_tpl = false;
			error = 0;
		}
	}

	/* Copy internal template
	 * - always ensure existence of dirs
	 * - only create files if no external template was specified
	 */
	for (tpl = repo_template; !error && tpl->path; ++tpl) {
		if (!tpl->content) {
			uint32_t mkdir_flags = GIT_MKDIR_PATH;
			if (chmod)
				mkdir_flags |= GIT_MKDIR_CHMOD;

			error = git_futils_mkdir_relative(
				tpl->path, repo_dir, dmode, mkdir_flags, NULL);
		}
		else if (!external_tpl) {
			const char *content = tpl->content;

			if (opts->description && strcmp(tpl->path, GIT_DESC_FILE) == 0)
				content = opts->description;

			error = repo_write_template(
				repo_dir, false, tpl->path, tpl->mode, false, content);
		}
	}

	return error;
}

static int mkdir_parent(git_str *buf, uint32_t mode, bool skip2)
{
	/* When making parent directories during repository initialization
	 * don't try to set gid or grant world write access
	 */
	return git_futils_mkdir(
		buf->ptr, mode & ~(S_ISGID | 0002),
		GIT_MKDIR_PATH | GIT_MKDIR_VERIFY_DIR |
		(skip2 ? GIT_MKDIR_SKIP_LAST2 : GIT_MKDIR_SKIP_LAST));
}

static int repo_init_directories(
	git_str *repo_path,
	git_str *wd_path,
	const char *given_repo,
	git_repository_init_options *opts)
{
	int error = 0;
	bool is_bare, add_dotgit, has_dotgit, natural_wd;
	mode_t dirmode;

	/* There are three possible rules for what we are allowed to create:
	 * - MKPATH means anything we need
	 * - MKDIR means just the .git directory and its parent and the workdir
	 * - Neither means only the .git directory can be created
	 *
	 * There are 5 "segments" of path that we might need to deal with:
	 * 1. The .git directory
	 * 2. The parent of the .git directory
	 * 3. Everything above the parent of the .git directory
	 * 4. The working directory (often the same as #2)
	 * 5. Everything above the working directory (often the same as #3)
	 *
	 * For all directories created, we start with the init_mode value for
	 * permissions and then strip off bits in some cases:
	 *
	 * For MKPATH, we create #3 (and #5) paths without S_ISGID or S_IWOTH
	 * For MKPATH and MKDIR, we create #2 (and #4) without S_ISGID
	 * For all rules, we create #1 using the untouched init_mode
	 */

	/* set up repo path */

	is_bare = ((opts->flags & GIT_REPOSITORY_INIT_BARE) != 0);

	add_dotgit =
		(opts->flags & GIT_REPOSITORY_INIT_NO_DOTGIT_DIR) == 0 &&
		!is_bare &&
		git__suffixcmp(given_repo, "/" DOT_GIT) != 0 &&
		git__suffixcmp(given_repo, "/" GIT_DIR) != 0;

	if (git_str_joinpath(repo_path, given_repo, add_dotgit ? GIT_DIR : "") < 0)
		return -1;

	has_dotgit = (git__suffixcmp(repo_path->ptr, "/" GIT_DIR) == 0);
	if (has_dotgit)
		opts->flags |= GIT_REPOSITORY_INIT__HAS_DOTGIT;

	/* set up workdir path */

	if (!is_bare) {
		if (opts->workdir_path) {
			if (git_fs_path_join_unrooted(
					wd_path, opts->workdir_path, repo_path->ptr, NULL) < 0)
				return -1;
		} else if (has_dotgit) {
			if (git_fs_path_dirname_r(wd_path, repo_path->ptr) < 0)
				return -1;
		} else {
			git_error_set(GIT_ERROR_REPOSITORY, "cannot pick working directory"
				" for non-bare repository that isn't a '.git' directory");
			return -1;
		}

		if (git_fs_path_to_dir(wd_path) < 0)
			return -1;
	} else {
		git_str_clear(wd_path);
	}

	natural_wd =
		has_dotgit &&
		wd_path->size > 0 &&
		wd_path->size + strlen(GIT_DIR) == repo_path->size &&
		memcmp(repo_path->ptr, wd_path->ptr, wd_path->size) == 0;
	if (natural_wd)
		opts->flags |= GIT_REPOSITORY_INIT__NATURAL_WD;

	/* create directories as needed / requested */

	dirmode = pick_dir_mode(opts);

	if ((opts->flags & GIT_REPOSITORY_INIT_MKPATH) != 0) {
		/* create path #5 */
		if (wd_path->size > 0 &&
			(error = mkdir_parent(wd_path, dirmode, false)) < 0)
			return error;

		/* create path #3 (if not the same as #5) */
		if (!natural_wd &&
			(error = mkdir_parent(repo_path, dirmode, has_dotgit)) < 0)
			return error;
	}

	if ((opts->flags & GIT_REPOSITORY_INIT_MKDIR) != 0 ||
		(opts->flags & GIT_REPOSITORY_INIT_MKPATH) != 0)
	{
		/* create path #4 */
		if (wd_path->size > 0 &&
			(error = git_futils_mkdir(
				wd_path->ptr, dirmode & ~S_ISGID,
				GIT_MKDIR_VERIFY_DIR)) < 0)
			return error;

		/* create path #2 (if not the same as #4) */
		if (!natural_wd &&
			(error = git_futils_mkdir(
				repo_path->ptr, dirmode & ~S_ISGID,
				GIT_MKDIR_VERIFY_DIR | GIT_MKDIR_SKIP_LAST)) < 0)
			return error;
	}

	if ((opts->flags & GIT_REPOSITORY_INIT_MKDIR) != 0 ||
		(opts->flags & GIT_REPOSITORY_INIT_MKPATH) != 0 ||
		has_dotgit)
	{
		/* create path #1 */
		error = git_futils_mkdir(repo_path->ptr, dirmode,
			GIT_MKDIR_VERIFY_DIR | ((dirmode & S_ISGID) ? GIT_MKDIR_CHMOD : 0));
	}

	/* prettify both directories now that they are created */

	if (!error) {
		error = git_fs_path_prettify_dir(repo_path, repo_path->ptr, NULL);

		if (!error && wd_path->size > 0)
			error = git_fs_path_prettify_dir(wd_path, wd_path->ptr, NULL);
	}

	return error;
}

static int repo_init_head(const char *repo_dir, const char *given)
{
	git_config *cfg = NULL;
	git_str head_path = GIT_STR_INIT, cfg_branch = GIT_STR_INIT;
	const char *initial_head = NULL;
	int error;

	if ((error = git_str_joinpath(&head_path, repo_dir, GIT_HEAD_FILE)) < 0)
		goto out;

	/*
	 * A template may have set a HEAD; use that unless it's been
	 * overridden by the caller's given initial head setting.
	 */
	if (git_fs_path_exists(head_path.ptr) && !given)
		goto out;

	if (given) {
		initial_head = given;
	} else if ((error = git_config_open_default(&cfg)) >= 0 &&
	           (error = git_config__get_string_buf(&cfg_branch, cfg, "init.defaultbranch")) >= 0 &&
	           *cfg_branch.ptr) {
		initial_head = cfg_branch.ptr;
	}

	if (!initial_head)
		initial_head = GIT_BRANCH_DEFAULT;

	error = git_repository_create_head(repo_dir, initial_head);

out:
	git_config_free(cfg);
	git_str_dispose(&head_path);
	git_str_dispose(&cfg_branch);

	return error;
}

static int repo_init_create_origin(git_repository *repo, const char *url)
{
	int error;
	git_remote *remote;

	if (!(error = git_remote_create(&remote, repo, GIT_REMOTE_ORIGIN, url))) {
		git_remote_free(remote);
	}

	return error;
}

int git_repository_init(
	git_repository **repo_out, const char *path, unsigned is_bare)
{
	git_repository_init_options opts = GIT_REPOSITORY_INIT_OPTIONS_INIT;

	opts.flags = GIT_REPOSITORY_INIT_MKPATH; /* don't love this default */
	if (is_bare)
		opts.flags |= GIT_REPOSITORY_INIT_BARE;

	return git_repository_init_ext(repo_out, path, &opts);
}

int git_repository_init_ext(
	git_repository **out,
	const char *given_repo,
	git_repository_init_options *opts)
{
	git_str repo_path = GIT_STR_INIT, wd_path = GIT_STR_INIT,
		common_path = GIT_STR_INIT;
	const char *wd;
	bool is_valid;
	git_oid_t oid_type = GIT_OID_DEFAULT;
	int error;

	GIT_ASSERT_ARG(out);
	GIT_ASSERT_ARG(given_repo);
	GIT_ASSERT_ARG(opts);

	GIT_ERROR_CHECK_VERSION(opts, GIT_REPOSITORY_INIT_OPTIONS_VERSION, "git_repository_init_options");

#ifdef GIT_EXPERIMENTAL_SHA256
	if (opts->oid_type)
		oid_type = opts->oid_type;
#endif

	if ((error = repo_init_directories(&repo_path, &wd_path, given_repo, opts)) < 0)
		goto out;

	wd = (opts->flags & GIT_REPOSITORY_INIT_BARE) ? NULL : git_str_cstr(&wd_path);

	if ((error = is_valid_repository_path(&is_valid, &repo_path, &common_path)) < 0)
		goto out;

	if (is_valid) {
		if ((opts->flags & GIT_REPOSITORY_INIT_NO_REINIT) != 0) {
			git_error_set(GIT_ERROR_REPOSITORY,
				"attempt to reinitialize '%s'", given_repo);
			error = GIT_EEXISTS;
			goto out;
		}

		opts->flags |= GIT_REPOSITORY_INIT__IS_REINIT;

		if ((error = repo_init_config(repo_path.ptr, wd, opts->flags, opts->mode, oid_type)) < 0)
			goto out;

		/* TODO: reinitialize the templates */
	} else {
		if ((error = repo_init_structure(repo_path.ptr, wd, opts)) < 0 ||
		    (error = repo_init_config(repo_path.ptr, wd, opts->flags, opts->mode, oid_type)) < 0 ||
		    (error = repo_init_head(repo_path.ptr, opts->initial_head)) < 0)
			goto out;
	}

	if ((error = git_repository_open(out, repo_path.ptr)) < 0)
		goto out;

	if (opts->origin_url &&
	    (error = repo_init_create_origin(*out, opts->origin_url)) < 0)
		goto out;

out:
	git_str_dispose(&common_path);
	git_str_dispose(&repo_path);
	git_str_dispose(&wd_path);

	return error;
}

int git_repository_head_detached(git_repository *repo)
{
	git_reference *ref;
	git_odb *odb = NULL;
	int exists;

	if (git_repository_odb__weakptr(&odb, repo) < 0)
		return -1;

	if (git_reference_lookup(&ref, repo, GIT_HEAD_FILE) < 0)
		return -1;

	if (git_reference_type(ref) == GIT_REFERENCE_SYMBOLIC) {
		git_reference_free(ref);
		return 0;
	}

	exists = git_odb_exists(odb, git_reference_target(ref));

	git_reference_free(ref);
	return exists;
}

int git_repository_head_detached_for_worktree(git_repository *repo, const char *name)
{
	git_reference *ref = NULL;
	int error;

	GIT_ASSERT_ARG(repo);
	GIT_ASSERT_ARG(name);

	if ((error = git_repository_head_for_worktree(&ref, repo, name)) < 0)
		goto out;

	error = (git_reference_type(ref) != GIT_REFERENCE_SYMBOLIC);
out:
	git_reference_free(ref);

	return error;
}

int git_repository_head(git_reference **head_out, git_repository *repo)
{
	git_reference *head;
	int error;

	GIT_ASSERT_ARG(head_out);

	if ((error = git_reference_lookup(&head, repo, GIT_HEAD_FILE)) < 0)
		return error;

	if (git_reference_type(head) == GIT_REFERENCE_DIRECT) {
		*head_out = head;
		return 0;
	}

	error = git_reference_lookup_resolved(head_out, repo, git_reference_symbolic_target(head), -1);
	git_reference_free(head);

	return error == GIT_ENOTFOUND ? GIT_EUNBORNBRANCH : error;
}

int git_repository_head_for_worktree(git_reference **out, git_repository *repo, const char *name)
{
	git_repository *worktree_repo = NULL;
	git_worktree *worktree = NULL;
	git_reference *head = NULL;
	int error;

	GIT_ASSERT_ARG(out);
	GIT_ASSERT_ARG(repo);
	GIT_ASSERT_ARG(name);

	*out = NULL;

	if ((error = git_worktree_lookup(&worktree, repo, name)) < 0 ||
	    (error = git_repository_open_from_worktree(&worktree_repo, worktree)) < 0 ||
	    (error = git_reference_lookup(&head, worktree_repo, GIT_HEAD_FILE)) < 0)
		goto out;

	if (git_reference_type(head) != GIT_REFERENCE_DIRECT) {
		if ((error = git_reference_lookup_resolved(out, worktree_repo, git_reference_symbolic_target(head), -1)) < 0)
			goto out;
	} else {
		*out = head;
		head = NULL;
	}

out:
	git_reference_free(head);
	git_worktree_free(worktree);
	git_repository_free(worktree_repo);
	return error;
}

int git_repository_foreach_worktree(git_repository *repo,
				    git_repository_foreach_worktree_cb cb,
				    void *payload)
{
	git_strarray worktrees = {0};
	git_repository *worktree_repo = NULL;
	git_worktree *worktree = NULL;
	int error;
	size_t i;

	/* apply operation to repository supplied when commondir is empty, implying there's
	 * no linked worktrees to iterate, which can occur when using custom odb/refdb
	 */
	if (!repo->commondir)
		return cb(repo, payload);

	if ((error = git_repository_open(&worktree_repo, repo->commondir)) < 0 ||
	    (error = cb(worktree_repo, payload) != 0))
		goto out;

	git_repository_free(worktree_repo);
	worktree_repo = NULL;

	if ((error = git_worktree_list(&worktrees, repo)) < 0)
		goto out;

	for (i = 0; i < worktrees.count; i++) {
		git_repository_free(worktree_repo);
		worktree_repo = NULL;
		git_worktree_free(worktree);
		worktree = NULL;

		if ((error = git_worktree_lookup(&worktree, repo, worktrees.strings[i]) < 0) ||
		    (error = git_repository_open_from_worktree(&worktree_repo, worktree)) < 0) {
			if (error != GIT_ENOTFOUND)
				goto out;
			error = 0;
			continue;
		}

		if ((error = cb(worktree_repo, payload)) != 0)
			goto out;
	}

out:
	git_strarray_dispose(&worktrees);
	git_repository_free(worktree_repo);
	git_worktree_free(worktree);
	return error;
}

int git_repository_head_unborn(git_repository *repo)
{
	git_reference *ref = NULL;
	int error;

	error = git_repository_head(&ref, repo);
	git_reference_free(ref);

	if (error == GIT_EUNBORNBRANCH) {
		git_error_clear();
		return 1;
	}

	if (error < 0)
		return -1;

	return 0;
}

static int repo_contains_no_reference(git_repository *repo)
{
	git_reference_iterator *iter;
	const char *refname;
	int error;

	if ((error = git_reference_iterator_new(&iter, repo)) < 0)
		return error;

	error = git_reference_next_name(&refname, iter);
	git_reference_iterator_free(iter);

	if (error == GIT_ITEROVER)
		return 1;

	return error;
}

int git_repository_initialbranch(git_str *out, git_repository *repo)
{
	git_config *config;
	git_config_entry *entry = NULL;
	const char *branch;
	int valid, error;

	if ((error = git_repository_config__weakptr(&config, repo)) < 0)
		return error;

	if ((error = git_config_get_entry(&entry, config, "init.defaultbranch")) == 0 &&
		*entry->value) {
		branch = entry->value;
	}
	else if (!error || error == GIT_ENOTFOUND) {
		branch = GIT_BRANCH_DEFAULT;
	}
	else {
		goto done;
	}

	if ((error = git_str_puts(out, GIT_REFS_HEADS_DIR)) < 0 ||
	    (error = git_str_puts(out, branch)) < 0 ||
	    (error = git_reference_name_is_valid(&valid, out->ptr)) < 0)
	    goto done;

	if (!valid) {
		git_error_set(GIT_ERROR_INVALID, "the value of init.defaultBranch is not a valid branch name");
		error = -1;
	}

done:
	git_config_entry_free(entry);
	return error;
}

int git_repository_is_empty(git_repository *repo)
{
	git_reference *head = NULL;
	git_str initialbranch = GIT_STR_INIT;
	int result = 0;

	if ((result = git_reference_lookup(&head, repo, GIT_HEAD_FILE)) < 0 ||
	    (result = git_repository_initialbranch(&initialbranch, repo)) < 0)
		goto done;

	result = (git_reference_type(head) == GIT_REFERENCE_SYMBOLIC &&
	          strcmp(git_reference_symbolic_target(head), initialbranch.ptr) == 0 &&
	          repo_contains_no_reference(repo));

done:
	git_reference_free(head);
	git_str_dispose(&initialbranch);

	return result;
}

static const char *resolved_parent_path(const git_repository *repo, git_repository_item_t item, git_repository_item_t fallback)
{
	const char *parent;

	switch (item) {
		case GIT_REPOSITORY_ITEM_GITDIR:
			parent = git_repository_path(repo);
			break;
		case GIT_REPOSITORY_ITEM_WORKDIR:
			parent = git_repository_workdir(repo);
			break;
		case GIT_REPOSITORY_ITEM_COMMONDIR:
			parent = git_repository_commondir(repo);
			break;
		default:
			git_error_set(GIT_ERROR_INVALID, "invalid item directory");
			return NULL;
	}
	if (!parent && fallback != GIT_REPOSITORY_ITEM__LAST)
		return resolved_parent_path(repo, fallback, GIT_REPOSITORY_ITEM__LAST);

	return parent;
}

int git_repository_item_path(
	git_buf *out,
	const git_repository *repo,
	git_repository_item_t item)
{
	GIT_BUF_WRAP_PRIVATE(out, git_repository__item_path, repo, item);
}

int git_repository__item_path(
	git_str *out,
	const git_repository *repo,
	git_repository_item_t item)
{
	const char *parent = resolved_parent_path(repo, items[item].parent, items[item].fallback);
	if (parent == NULL) {
		git_error_set(GIT_ERROR_INVALID, "path cannot exist in repository");
		return GIT_ENOTFOUND;
	}

	if (git_str_sets(out, parent) < 0)
		return -1;

	if (items[item].name) {
		if (git_str_joinpath(out, parent, items[item].name) < 0)
			return -1;
	}

	if (items[item].directory) {
		if (git_fs_path_to_dir(out) < 0)
			return -1;
	}

	return 0;
}

const char *git_repository_path(const git_repository *repo)
{
	GIT_ASSERT_ARG_WITH_RETVAL(repo, NULL);
	return repo->gitdir;
}

const char *git_repository_workdir(const git_repository *repo)
{
	GIT_ASSERT_ARG_WITH_RETVAL(repo, NULL);

	if (repo->is_bare)
		return NULL;

	return repo->workdir;
}

int git_repository_workdir_path(
	git_str *out, git_repository *repo, const char *path)
{
	int error;

	if (!repo->workdir) {
		git_error_set(GIT_ERROR_REPOSITORY, "repository has no working directory");
		return GIT_EBAREREPO;
	}

	if (!(error = git_str_joinpath(out, repo->workdir, path)))
		error = git_path_validate_str_length(repo, out);

	return error;
}

const char *git_repository_commondir(const git_repository *repo)
{
	GIT_ASSERT_ARG_WITH_RETVAL(repo, NULL);
	return repo->commondir;
}

int git_repository_set_workdir(
	git_repository *repo, const char *workdir, int update_gitlink)
{
	int error = 0;
	git_str path = GIT_STR_INIT;

	GIT_ASSERT_ARG(repo);
	GIT_ASSERT_ARG(workdir);

	if (git_fs_path_prettify_dir(&path, workdir, NULL) < 0)
		return -1;

	if (repo->workdir && strcmp(repo->workdir, path.ptr) == 0)
		return 0;

	if (update_gitlink) {
		git_config *config;

		if (git_repository_config__weakptr(&config, repo) < 0)
			return -1;

		error = repo_write_gitlink(path.ptr, git_repository_path(repo), false);

		/* passthrough error means gitlink is unnecessary */
		if (error == GIT_PASSTHROUGH)
			error = git_config_delete_entry(config, "core.worktree");
		else if (!error)
			error = git_config_set_string(config, "core.worktree", path.ptr);

		if (!error)
			error = git_config_set_bool(config, "core.bare", false);
	}

	if (!error) {
		char *old_workdir = repo->workdir;

		repo->workdir = git_str_detach(&path);
		repo->is_bare = 0;

		git__free(old_workdir);
	}

	return error;
}

int git_repository_is_bare(const git_repository *repo)
{
	GIT_ASSERT_ARG(repo);
	return repo->is_bare;
}

int git_repository_is_worktree(const git_repository *repo)
{
	GIT_ASSERT_ARG(repo);
	return repo->is_worktree;
}

int git_repository_set_bare(git_repository *repo)
{
	int error;
	git_config *config;

	GIT_ASSERT_ARG(repo);

	if (repo->is_bare)
		return 0;

	if ((error = git_repository_config__weakptr(&config, repo)) < 0)
		return error;

	if ((error = git_config_set_bool(config, "core.bare", true)) < 0)
		return error;

	if ((error = git_config__update_entry(config, "core.worktree", NULL, true, true)) < 0)
		return error;

	git__free(repo->workdir);
	repo->workdir = NULL;
	repo->is_bare = 1;

	return 0;
}

int git_repository_head_tree(git_tree **tree, git_repository *repo)
{
	git_reference *head;
	git_object *obj;
	int error;

	if ((error = git_repository_head(&head, repo)) < 0)
		return error;

	if ((error = git_reference_peel(&obj, head, GIT_OBJECT_TREE)) < 0)
		goto cleanup;

	*tree = (git_tree *)obj;

cleanup:
	git_reference_free(head);
	return error;
}

int git_repository__set_orig_head(git_repository *repo, const git_oid *orig_head)
{
	git_filebuf file = GIT_FILEBUF_INIT;
	git_str file_path = GIT_STR_INIT;
	char orig_head_str[GIT_OID_MAX_HEXSIZE];
	int error = 0;

	git_oid_fmt(orig_head_str, orig_head);

	if ((error = git_str_joinpath(&file_path, repo->gitdir, GIT_ORIG_HEAD_FILE)) == 0 &&
		(error = git_filebuf_open(&file, file_path.ptr, GIT_FILEBUF_CREATE_LEADING_DIRS, GIT_MERGE_FILE_MODE)) == 0 &&
		(error = git_filebuf_printf(&file, "%.*s\n", (int)git_oid_hexsize(repo->oid_type), orig_head_str)) == 0)
		error = git_filebuf_commit(&file);

	if (error < 0)
		git_filebuf_cleanup(&file);

	git_str_dispose(&file_path);

	return error;
}

static int git_repository__message(git_str *out, git_repository *repo)
{
	git_str path = GIT_STR_INIT;
	struct stat st;
	int error;

	if (git_str_joinpath(&path, repo->gitdir, GIT_MERGE_MSG_FILE) < 0)
		return -1;

	if ((error = p_stat(git_str_cstr(&path), &st)) < 0) {
		if (errno == ENOENT)
			error = GIT_ENOTFOUND;
		git_error_set(GIT_ERROR_OS, "could not access message file");
	} else {
		error = git_futils_readbuffer(out, git_str_cstr(&path));
	}

	git_str_dispose(&path);

	return error;
}

int git_repository_message(git_buf *out, git_repository *repo)
{
	GIT_BUF_WRAP_PRIVATE(out, git_repository__message, repo);
}

int git_repository_message_remove(git_repository *repo)
{
	git_str path = GIT_STR_INIT;
	int error;

	if (git_str_joinpath(&path, repo->gitdir, GIT_MERGE_MSG_FILE) < 0)
		return -1;

	error = p_unlink(git_str_cstr(&path));
	git_str_dispose(&path);

	return error;
}

int git_repository_hashfile(
	git_oid *out,
	git_repository *repo,
	const char *path,
	git_object_t type,
	const char *as_path)
{
	int error;
	git_filter_list *fl = NULL;
	git_file fd = -1;
	uint64_t len;
	git_str full_path = GIT_STR_INIT;
	const char *workdir = git_repository_workdir(repo);

	 /* as_path can be NULL */
	GIT_ASSERT_ARG(out);
	GIT_ASSERT_ARG(path);
	GIT_ASSERT_ARG(repo);

	if ((error = git_fs_path_join_unrooted(&full_path, path, workdir, NULL)) < 0 ||
	    (error = git_path_validate_str_length(repo, &full_path)) < 0)
		return error;

	/*
	 * NULL as_path means that we should derive it from the
	 * given path.
	 */
	if (!as_path) {
		if (workdir && !git__prefixcmp(full_path.ptr, workdir))
			as_path = full_path.ptr + strlen(workdir);
		else
			as_path = "";
	}

	/* passing empty string for "as_path" indicated --no-filters */
	if (strlen(as_path) > 0) {
		error = git_filter_list_load(
			&fl, repo, NULL, as_path,
			GIT_FILTER_TO_ODB, GIT_FILTER_DEFAULT);

		if (error < 0)
			return error;
	}

	/* at this point, error is a count of the number of loaded filters */

	fd = git_futils_open_ro(full_path.ptr);
	if (fd < 0) {
		error = fd;
		goto cleanup;
	}

	if ((error = git_futils_filesize(&len, fd)) < 0)
		goto cleanup;

	if (!git__is_sizet(len)) {
		git_error_set(GIT_ERROR_OS, "file size overflow for 32-bit systems");
		error = -1;
		goto cleanup;
	}

	error = git_odb__hashfd_filtered(out, fd, (size_t)len, type, repo->oid_type, fl);

cleanup:
	if (fd >= 0)
		p_close(fd);
	git_filter_list_free(fl);
	git_str_dispose(&full_path);

	return error;
}

static int checkout_message(git_str *out, git_reference *old, const char *new)
{
	git_str_puts(out, "checkout: moving from ");

	if (git_reference_type(old) == GIT_REFERENCE_SYMBOLIC)
		git_str_puts(out, git_reference__shorthand(git_reference_symbolic_target(old)));
	else
		git_str_puts(out, git_oid_tostr_s(git_reference_target(old)));

	git_str_puts(out, " to ");

	if (git_reference__is_branch(new) ||
		git_reference__is_tag(new) ||
		git_reference__is_remote(new))
		git_str_puts(out, git_reference__shorthand(new));
	else
		git_str_puts(out, new);

	if (git_str_oom(out))
		return -1;

	return 0;
}

static int detach(git_repository *repo, const git_oid *id, const char *new)
{
	int error;
	git_str log_message = GIT_STR_INIT;
	git_object *object = NULL, *peeled = NULL;
	git_reference *new_head = NULL, *current = NULL;

	GIT_ASSERT_ARG(repo);
	GIT_ASSERT_ARG(id);

	if ((error = git_reference_lookup(&current, repo, GIT_HEAD_FILE)) < 0)
		return error;

	if ((error = git_object_lookup(&object, repo, id, GIT_OBJECT_ANY)) < 0)
		goto cleanup;

	if ((error = git_object_peel(&peeled, object, GIT_OBJECT_COMMIT)) < 0)
		goto cleanup;

	if (new == NULL)
		new = git_oid_tostr_s(git_object_id(peeled));

	if ((error = checkout_message(&log_message, current, new)) < 0)
		goto cleanup;

	error = git_reference_create(&new_head, repo, GIT_HEAD_FILE, git_object_id(peeled), true, git_str_cstr(&log_message));

cleanup:
	git_str_dispose(&log_message);
	git_object_free(object);
	git_object_free(peeled);
	git_reference_free(current);
	git_reference_free(new_head);
	return error;
}

int git_repository_set_head(
	git_repository *repo,
	const char *refname)
{
	git_reference *ref = NULL, *current = NULL, *new_head = NULL;
	git_str log_message = GIT_STR_INIT;
	int error;

	GIT_ASSERT_ARG(repo);
	GIT_ASSERT_ARG(refname);

	if ((error = git_reference_lookup(&current, repo, GIT_HEAD_FILE)) < 0)
		return error;

	if ((error = checkout_message(&log_message, current, refname)) < 0)
		goto cleanup;

	error = git_reference_lookup(&ref, repo, refname);
	if (error < 0 && error != GIT_ENOTFOUND)
		goto cleanup;

	if (ref && current->type == GIT_REFERENCE_SYMBOLIC && git__strcmp(current->target.symbolic, ref->name) &&
	    git_reference_is_branch(ref) && git_branch_is_checked_out(ref)) {
		git_error_set(GIT_ERROR_REPOSITORY, "cannot set HEAD to reference '%s' as it is the current HEAD "
			"of a linked repository.", git_reference_name(ref));
		error = -1;
		goto cleanup;
	}

	if (!error) {
		if (git_reference_is_branch(ref)) {
			error = git_reference_symbolic_create(&new_head, repo, GIT_HEAD_FILE,
					git_reference_name(ref), true, git_str_cstr(&log_message));
		} else {
			error = detach(repo, git_reference_target(ref),
				git_reference_is_tag(ref) || git_reference_is_remote(ref) ? refname : NULL);
		}
	} else if (git_reference__is_branch(refname)) {
		error = git_reference_symbolic_create(&new_head, repo, GIT_HEAD_FILE, refname,
				true, git_str_cstr(&log_message));
	}

cleanup:
	git_str_dispose(&log_message);
	git_reference_free(current);
	git_reference_free(ref);
	git_reference_free(new_head);
	return error;
}

int git_repository_set_head_detached(
	git_repository *repo,
	const git_oid *committish)
{
	return detach(repo, committish, NULL);
}

int git_repository_set_head_detached_from_annotated(
	git_repository *repo,
	const git_annotated_commit *committish)
{
	GIT_ASSERT_ARG(repo);
	GIT_ASSERT_ARG(committish);

	return detach(repo, git_annotated_commit_id(committish), committish->description);
}

int git_repository_detach_head(git_repository *repo)
{
	git_reference *old_head = NULL,	*new_head = NULL, *current = NULL;
	git_object *object = NULL;
	git_str log_message = GIT_STR_INIT;
	int error;

	GIT_ASSERT_ARG(repo);

	if ((error = git_reference_lookup(&current, repo, GIT_HEAD_FILE)) < 0)
		return error;

	if ((error = git_repository_head(&old_head, repo)) < 0)
		goto cleanup;

	if ((error = git_object_lookup(&object, repo, git_reference_target(old_head), GIT_OBJECT_COMMIT)) < 0)
		goto cleanup;

	if ((error = checkout_message(&log_message, current, git_oid_tostr_s(git_object_id(object)))) < 0)
		goto cleanup;

	error = git_reference_create(&new_head, repo, GIT_HEAD_FILE, git_reference_target(old_head),
			1, git_str_cstr(&log_message));

cleanup:
	git_str_dispose(&log_message);
	git_object_free(object);
	git_reference_free(old_head);
	git_reference_free(new_head);
	git_reference_free(current);
	return error;
}

/**
 * Loosely ported from git.git
 * https://github.com/git/git/blob/master/contrib/completion/git-prompt.sh#L198-289
 */
int git_repository_state(git_repository *repo)
{
	git_str repo_path = GIT_STR_INIT;
	int state = GIT_REPOSITORY_STATE_NONE;

	GIT_ASSERT_ARG(repo);

	if (git_str_puts(&repo_path, repo->gitdir) < 0)
		return -1;

	if (git_fs_path_contains_file(&repo_path, GIT_REBASE_MERGE_INTERACTIVE_FILE))
		state = GIT_REPOSITORY_STATE_REBASE_INTERACTIVE;
	else if (git_fs_path_contains_dir(&repo_path, GIT_REBASE_MERGE_DIR))
		state = GIT_REPOSITORY_STATE_REBASE_MERGE;
	else if (git_fs_path_contains_file(&repo_path, GIT_REBASE_APPLY_REBASING_FILE))
		state = GIT_REPOSITORY_STATE_REBASE;
	else if (git_fs_path_contains_file(&repo_path, GIT_REBASE_APPLY_APPLYING_FILE))
		state = GIT_REPOSITORY_STATE_APPLY_MAILBOX;
	else if (git_fs_path_contains_dir(&repo_path, GIT_REBASE_APPLY_DIR))
		state = GIT_REPOSITORY_STATE_APPLY_MAILBOX_OR_REBASE;
	else if (git_fs_path_contains_file(&repo_path, GIT_MERGE_HEAD_FILE))
		state = GIT_REPOSITORY_STATE_MERGE;
	else if (git_fs_path_contains_file(&repo_path, GIT_REVERT_HEAD_FILE)) {
		state = GIT_REPOSITORY_STATE_REVERT;
		if (git_fs_path_contains_file(&repo_path, GIT_SEQUENCER_TODO_FILE)) {
			state = GIT_REPOSITORY_STATE_REVERT_SEQUENCE;
		}
	} else if (git_fs_path_contains_file(&repo_path, GIT_CHERRYPICK_HEAD_FILE)) {
		state = GIT_REPOSITORY_STATE_CHERRYPICK;
		if (git_fs_path_contains_file(&repo_path, GIT_SEQUENCER_TODO_FILE)) {
			state = GIT_REPOSITORY_STATE_CHERRYPICK_SEQUENCE;
		}
	} else if (git_fs_path_contains_file(&repo_path, GIT_BISECT_LOG_FILE))
		state = GIT_REPOSITORY_STATE_BISECT;

	git_str_dispose(&repo_path);
	return state;
}

int git_repository__cleanup_files(
	git_repository *repo, const char *files[], size_t files_len)
{
	git_str buf = GIT_STR_INIT;
	size_t i;
	int error;

	for (error = 0, i = 0; !error && i < files_len; ++i) {
		const char *path;

		if (git_str_joinpath(&buf, repo->gitdir, files[i]) < 0)
			return -1;

		path = git_str_cstr(&buf);

		if (git_fs_path_isfile(path)) {
			error = p_unlink(path);
		} else if (git_fs_path_isdir(path)) {
			error = git_futils_rmdir_r(path, NULL,
				GIT_RMDIR_REMOVE_FILES | GIT_RMDIR_REMOVE_BLOCKERS);
		}

		git_str_clear(&buf);
	}

	git_str_dispose(&buf);
	return error;
}

static const char *state_files[] = {
	GIT_MERGE_HEAD_FILE,
	GIT_MERGE_MODE_FILE,
	GIT_MERGE_MSG_FILE,
	GIT_REVERT_HEAD_FILE,
	GIT_CHERRYPICK_HEAD_FILE,
	GIT_BISECT_LOG_FILE,
	GIT_REBASE_MERGE_DIR,
	GIT_REBASE_APPLY_DIR,
	GIT_SEQUENCER_DIR,
};

int git_repository_state_cleanup(git_repository *repo)
{
	GIT_ASSERT_ARG(repo);

	return git_repository__cleanup_files(repo, state_files, ARRAY_SIZE(state_files));
}

int git_repository__shallow_roots(git_array_oid_t *out, git_repository *repo) {
	int error = 0;

	if (!repo->shallow_grafts && (error = load_grafts(repo)) < 0)
		return error;

	if ((error = git_grafts_refresh(repo->shallow_grafts)) < 0)
		return error;

	if ((error = git_grafts_get_oids(out, repo->shallow_grafts)) < 0)
		return error;

	return 0;
}

int git_repository__shallow_roots_write(git_repository *repo, git_array_oid_t roots)
{
	git_filebuf file = GIT_FILEBUF_INIT;
	git_str path = GIT_STR_INIT;
	int error = 0;
	size_t idx;
	git_oid *oid;

	assert(repo);

	if ((error = git_str_joinpath(&path, repo->gitdir, "shallow")) < 0)
		goto on_error;

	if ((error = git_filebuf_open(&file, git_str_cstr(&path), GIT_FILEBUF_HASH_CONTENTS, 0666)) < 0)
		goto on_error;

	git_array_foreach(roots, idx, oid) {
		git_filebuf_write(&file, git_oid_tostr_s(oid), GIT_OID_SHA1_HEXSIZE);
		git_filebuf_write(&file, "\n", 1);
	}

	git_filebuf_commit(&file);

	if ((error = load_grafts(repo)) < 0) {
		error = -1;
		goto on_error;
	}

	if (git_array_size(roots) == 0) {
		remove(path.ptr);
	}

on_error:
	git_str_dispose(&path);

	return error;
}

int git_repository_is_shallow(git_repository *repo)
{
	git_str path = GIT_STR_INIT;
	struct stat st;
	int error;

	if ((error = git_str_joinpath(&path, repo->gitdir, "shallow")) < 0)
		return error;

	error = git_fs_path_lstat(path.ptr, &st);
	git_str_dispose(&path);

	if (error == GIT_ENOTFOUND) {
		git_error_clear();
		return 0;
	}

	if (error < 0)
		return error;
	return st.st_size == 0 ? 0 : 1;
}

int git_repository_init_options_init(
	git_repository_init_options *opts, unsigned int version)
{
	GIT_INIT_STRUCTURE_FROM_TEMPLATE(
		opts, version, git_repository_init_options,
		GIT_REPOSITORY_INIT_OPTIONS_INIT);
	return 0;
}

#ifndef GIT_DEPRECATE_HARD
int git_repository_init_init_options(
	git_repository_init_options *opts, unsigned int version)
{
	return git_repository_init_options_init(opts, version);
}
#endif

int git_repository_ident(const char **name, const char **email, const git_repository *repo)
{
	*name = repo->ident_name;
	*email = repo->ident_email;

	return 0;
}

int git_repository_set_ident(git_repository *repo, const char *name, const char *email)
{
	char *tmp_name = NULL, *tmp_email = NULL;

	if (name) {
		tmp_name = git__strdup(name);
		GIT_ERROR_CHECK_ALLOC(tmp_name);
	}

	if (email) {
		tmp_email = git__strdup(email);
		GIT_ERROR_CHECK_ALLOC(tmp_email);
	}

	tmp_name = git_atomic_swap(repo->ident_name, tmp_name);
	tmp_email = git_atomic_swap(repo->ident_email, tmp_email);

	git__free(tmp_name);
	git__free(tmp_email);

	return 0;
}

int git_repository_submodule_cache_all(git_repository *repo)
{
	GIT_ASSERT_ARG(repo);
	return git_submodule_cache_init(&repo->submodule_cache, repo);
}

int git_repository_submodule_cache_clear(git_repository *repo)
{
	int error = 0;
	GIT_ASSERT_ARG(repo);

	error = git_submodule_cache_free(repo->submodule_cache);
	repo->submodule_cache = NULL;
	return error;
}

git_oid_t git_repository_oid_type(git_repository *repo)
{
	return repo ? repo->oid_type : 0;
}<|MERGE_RESOLUTION|>--- conflicted
+++ resolved
@@ -772,7 +772,6 @@
 	return error;
 }
 
-<<<<<<< HEAD
 static int load_grafts(git_repository *repo)
 {
 	git_str path = GIT_STR_INIT;
@@ -791,7 +790,9 @@
 
 error:
 	git_str_dispose(&path);
-=======
+	return error;
+}
+
 static int obtain_config_and_set_oid_type(
 	git_config **config_ptr,
 	git_repository *repo)
@@ -826,7 +827,6 @@
 out:
 	*config_ptr = config;
 
->>>>>>> d066d0d9
 	return error;
 }
 
